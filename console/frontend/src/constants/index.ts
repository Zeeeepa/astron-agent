<<<<<<< HEAD
import agentSquare from "@/assets/imgs/sidebar/icon_nav_agentSquare.png";
import agentSquareAct from "@/assets/imgs/sidebar/icon_nav_agentSquare_act.png";
import pluginSquare from "@/assets/imgs/sidebar/icon_nav_pluginSquare.png";
import pluginSquareAct from "@/assets/imgs/sidebar/icon_nav_pluginSquare_act.png";
import myProjects from "@/assets/imgs/sidebar/icon_nav_myProjects.png";
import myProjectsAct from "@/assets/imgs/sidebar/icon_nav_myProjects_act.png";
import effectEvaluation from "@/assets/imgs/sidebar/icon_nav_effectEvaluation.png";
import effectEvaluationAct from "@/assets/imgs/sidebar/icon_nav_effectEvaluation_act.png";
import releaseManagement from "@/assets/imgs/sidebar/icon_nav_releaseManagement.png";
import releaseManagementAct from "@/assets/imgs/sidebar/icon_nav_releaseManagement_act.png";
import modelManagement from "@/assets/imgs/sidebar/icon_nav_modelManagement.png";
import modelManagementAct from "@/assets/imgs/sidebar/icon_nav_modelManagement_act.png";
import resourceManagement from "@/assets/imgs/sidebar/icon_nav_resourceManagement.png";
import resourceManagementAct from "@/assets/imgs/sidebar/icon_nav_resourceManagement_act.png";
import promptTab from "@/assets/imgs/sidebar/prompt.svg";
import promptTabActive from "@/assets/imgs/sidebar/prompt-active.svg";
import galleryActive from "@/assets/imgs/common/gallery-active.png";
import uploadActive from "@/assets/imgs/common/upload-active.png";
import chatActive from "@/assets/imgs/common/chat-active.png";
import docx from "@/assets/imgs/knowledge/icon_zhishi_doc.png";
import pdf from "@/assets/imgs/knowledge/icon_zhishi_pdf.png";
import md from "@/assets/imgs/knowledge/icon_zhishi_md.png";
import txt from "@/assets/imgs/knowledge/icon_zhishi_txt.png";
import image from "@/assets/imgs/workflow/workflow-file-icon.png";
import folder from "@/assets/imgs/knowledge/icon_zhishi_folder.png";
import ppt from "@/assets/imgs/workflow/workflow-file-ppt-icon.png";
import knowledge from "@/assets/imgs/common/icon_bot_knowledge_file.png";
import yaml from "@/assets/imgs/common/icon_yaml.svg";
import xlsx from "@/assets/imgs/knowledge/icon_zhishi_xls.png";
import link from "@/assets/imgs/common/icon_zhishi_link.svg";
import audio from "@/assets/imgs/common/file-audio-icon.svg";
import i18n from "@/locales/i18n/index";
import gallery from "@/assets/imgs/main/icon_tabs_pic_normal.png";
import upload from "@/assets/imgs/main/icon_tabs_pc_normal.png";
import chat from "@/assets/imgs/common/icon_tabs_botcreat_normal.png";
=======
import agentSquare from '@/assets/imgs/sidebar/icon_nav_agentSquare.png';
import agentSquareAct from '@/assets/imgs/sidebar/icon_nav_agentSquare_act.png';
import pluginSquare from '@/assets/imgs/sidebar/icon_nav_pluginSquare.png';
import pluginSquareAct from '@/assets/imgs/sidebar/icon_nav_pluginSquare_act.png';
import myProjects from '@/assets/imgs/sidebar/icon_nav_myProjects.png';
import myProjectsAct from '@/assets/imgs/sidebar/icon_nav_myProjects_act.png';
import effectEvaluation from '@/assets/imgs/sidebar/icon_nav_effectEvaluation.png';
import effectEvaluationAct from '@/assets/imgs/sidebar/icon_nav_effectEvaluation_act.png';
import releaseManagement from '@/assets/imgs/sidebar/icon_nav_releaseManagement.png';
import releaseManagementAct from '@/assets/imgs/sidebar/icon_nav_releaseManagement_act.png';
import modelManagement from '@/assets/imgs/sidebar/icon_nav_modelManagement.png';
import modelManagementAct from '@/assets/imgs/sidebar/icon_nav_modelManagement_act.png';
import resourceManagement from '@/assets/imgs/sidebar/icon_nav_resourceManagement.png';
import resourceManagementAct from '@/assets/imgs/sidebar/icon_nav_resourceManagement_act.png';
import appManagement from '@/assets/imgs/sidebar/icon_nav_effectEvaluation.png';
import appManagementAct from '@/assets/imgs/sidebar/icon_nav_effectEvaluation_act.png';
import promptTab from '@/assets/imgs/sidebar/prompt.svg';
import promptTabActive from '@/assets/imgs/sidebar/prompt-active.svg';
import galleryActive from '@/assets/imgs/common/gallery-active.png';
import uploadActive from '@/assets/imgs/common/upload-active.png';
import chatActive from '@/assets/imgs/common/chat-active.png';
import docx from '@/assets/imgs/knowledge/icon_zhishi_doc.png';
import pdf from '@/assets/imgs/knowledge/icon_zhishi_pdf.png';
import md from '@/assets/imgs/knowledge/icon_zhishi_md.png';
import txt from '@/assets/imgs/knowledge/icon_zhishi_txt.png';
import image from '@/assets/imgs/workflow/workflow-file-icon.png';
import folder from '@/assets/imgs/knowledge/icon_zhishi_folder.png';
import ppt from '@/assets/imgs/workflow/workflow-file-ppt-icon.png';
import knowledge from '@/assets/imgs/common/icon_bot_knowledge_file.png';
import yaml from '@/assets/imgs/common/icon_yaml.svg';
import xlsx from '@/assets/imgs/knowledge/icon_zhishi_xls.png';
import link from '@/assets/imgs/common/icon_zhishi_link.svg';
import audio from '@/assets/imgs/common/file-audio-icon.svg';
import i18n from '@/locales/i18n/index';
import gallery from '@/assets/imgs/main/icon_tabs_pic_normal.png';
import upload from '@/assets/imgs/main/icon_tabs_pc_normal.png';
import chat from '@/assets/imgs/common/icon_tabs_botcreat_normal.png';
>>>>>>> 70e63f58

export const tagTypeClass = new Map([
  [1, "tag-knowledge"],
  [2, "tag-folder"],
  [3, "tag-file"],
  [4, "tag-chunks"],
]);

export const parametersTypeList = [
  { label: "string", value: "string" },
  { label: "number", value: "number" },
  { label: "boolean", value: "boolean" },
  { label: "object", value: "object" },
  { label: "array", value: "array" },
];

// Menu list with i18n keys
export const createMenuList = (): {
  title: string;
  tabs: {
    icon: string;
    iconAct: string;
    subTitle: string;
    path: string;
    activeTab: string;
  }[];
}[] => [
  {
    title: "",
    tabs: [
      {
        icon: agentSquare,
        iconAct: agentSquareAct,
        subTitle: getTranslation("sidebar.agentMarketplace"),
        path: "/home",
        activeTab: "home",
      },
      {
        icon: pluginSquare,
        iconAct: pluginSquareAct,
        subTitle: getTranslation("sidebar.pluginMarketplace"),
        path: "/store/plugin",
        activeTab: "plugin",
      },
    ],
  },
  {
    title: getTranslation("sidebar.personalSpace"),
    tabs: [
      {
        icon: myProjects,
        iconAct: myProjectsAct,
        subTitle: getTranslation("sidebar.myAgents"),
        path: "/space/agent",
        activeTab: "agent",
      },
      // {
      //   icon: promptTab,
      //   iconAct: promptTabActive,
      //   subTitle: getTranslation('sidebar.promptEngineering'),
      //   path: '/prompt',
      //   activeTab: 'prompt',
      // },
      // {
      //   icon: effectEvaluation,
      //   iconAct: effectEvaluationAct,
      //   subTitle: getTranslation('sidebar.effectEvaluation'),
      //   activeTab: 'evaluation',
      //   path: '/management/evaluation',
      // },
      {
        icon: releaseManagement,
        iconAct: releaseManagementAct,
        subTitle: getTranslation('sidebar.releaseManagement'),
        activeTab: 'release',
        path: '/management/release',
      },
      {
        icon: modelManagement,
        iconAct: modelManagementAct,
        subTitle: getTranslation("sidebar.modelManagement"),
        activeTab: "model",
        path: "/management/model",
      },
      {
        icon: resourceManagement,
        iconAct: resourceManagementAct,
        subTitle: getTranslation("sidebar.resourceManagement"),
        activeTab: "resource",
        path: "/resource/plugin",
      },
      {
        icon: appManagement,
        iconAct: appManagementAct,
        subTitle: getTranslation('sidebar.appManagement'),
        activeTab: 'app',
        path: '/management/app',
      },
    ],
  },
];
// Helper function to get translations
const getTranslation = (key: string): string => {
  return i18n.t(key);
};

export const typeList = new Map([
  ["pdf", pdf],
  ["doc", docx],
  ["docx", docx],
  ["txt", txt],
  ["md", md],
  ["folder", folder],
  ["knowledge", knowledge],
  ["xlsx", xlsx],
  ["excel", xlsx],
  ["image", image],
  ["ppt", ppt],
  ["yaml", yaml],
  ["yml", yaml],
  ["audio", audio],
  ["html", link],
  ["link", link],
]);

export const compareOperators = [
  {
    label: getTranslation("common.contains"),
    value: "contains",
  },
  {
    label: getTranslation("common.notContains"),
    value: "not_contains",
  },
  {
    label: getTranslation("common.isEmpty"),
    value: "empty",
  },
  {
    label: getTranslation("common.isNotEmpty"),
    value: "not_empty",
  },
  {
    label: getTranslation("common.is"),
    value: "is",
  },
  {
    label: getTranslation("common.isNot"),
    value: "is_not",
  },
  {
    label: getTranslation("common.startsWith"),
    value: "start_with",
  },
  {
    label: getTranslation("common.endsWith"),
    value: "end_with",
  },
  {
    label: getTranslation("common.equals"),
    value: "eq",
  },
  {
    label: getTranslation("common.notEquals"),
    value: "ne",
  },
  {
    label: getTranslation("common.greaterThan"),
    value: "gt",
  },
  {
    label: getTranslation("common.greaterThanOrEqual"),
    value: "ge",
  },
  {
    label: getTranslation("common.lessThan"),
    value: "lt",
  },
  {
    label: getTranslation("common.lessThanOrEqual"),
    value: "le",
  },
  {
    label: getTranslation("common.isNull"),
    value: "null",
  },
  {
    label: getTranslation("common.isNotNull"),
    value: "not_null",
  },
];

export const avatarGenerationMethods = [
  {
    title: getTranslation("common.gallerySelection"),
    icon: gallery,
    iconAct: galleryActive,
    activeTab: "gallery",
  },
  {
    title: getTranslation("common.localUpload"),
    icon: upload,
    iconAct: uploadActive,
    activeTab: "upload",
  },
  // {
  //   title: getTranslation('common.aiGeneration'),
  //   icon: chat,
  //   iconAct: chatActive,
  //   activeTab: 'chat',
  // },
];

// Use a function to ensure translations are loaded when accessed
export const menuList = createMenuList();
export const conditions = [
  {
    label: getTranslation("common.equals"),
    value: "=",
  },
  {
    label: getTranslation("common.notEquals"),
    value: "!=",
  },
  {
    label: getTranslation("common.greaterThan"),
    value: ">",
  },
  {
    label: getTranslation("common.greaterThanOrEqual"),
    value: ">=",
  },
  {
    label: getTranslation("common.lessThan"),
    value: "<",
  },
  {
    label: getTranslation("common.lessThanOrEqual"),
    value: "<=",
  },
  {
    label: getTranslation("common.fuzzyMatch"),
    value: "like",
  },
  {
    label: getTranslation("common.fuzzyNotMatch"),
    value: "not like",
  },
  {
    label: getTranslation("common.in"),
    value: "in",
  },
  {
    label: getTranslation("common.notIn"),
    value: "not in",
  },
  {
    label: getTranslation("common.isNullCondition"),
    value: "null",
  },
  {
    label: getTranslation("common.isNotNullCondition"),
    value: "not null",
  },
];<|MERGE_RESOLUTION|>--- conflicted
+++ resolved
@@ -1,40 +1,3 @@
-<<<<<<< HEAD
-import agentSquare from "@/assets/imgs/sidebar/icon_nav_agentSquare.png";
-import agentSquareAct from "@/assets/imgs/sidebar/icon_nav_agentSquare_act.png";
-import pluginSquare from "@/assets/imgs/sidebar/icon_nav_pluginSquare.png";
-import pluginSquareAct from "@/assets/imgs/sidebar/icon_nav_pluginSquare_act.png";
-import myProjects from "@/assets/imgs/sidebar/icon_nav_myProjects.png";
-import myProjectsAct from "@/assets/imgs/sidebar/icon_nav_myProjects_act.png";
-import effectEvaluation from "@/assets/imgs/sidebar/icon_nav_effectEvaluation.png";
-import effectEvaluationAct from "@/assets/imgs/sidebar/icon_nav_effectEvaluation_act.png";
-import releaseManagement from "@/assets/imgs/sidebar/icon_nav_releaseManagement.png";
-import releaseManagementAct from "@/assets/imgs/sidebar/icon_nav_releaseManagement_act.png";
-import modelManagement from "@/assets/imgs/sidebar/icon_nav_modelManagement.png";
-import modelManagementAct from "@/assets/imgs/sidebar/icon_nav_modelManagement_act.png";
-import resourceManagement from "@/assets/imgs/sidebar/icon_nav_resourceManagement.png";
-import resourceManagementAct from "@/assets/imgs/sidebar/icon_nav_resourceManagement_act.png";
-import promptTab from "@/assets/imgs/sidebar/prompt.svg";
-import promptTabActive from "@/assets/imgs/sidebar/prompt-active.svg";
-import galleryActive from "@/assets/imgs/common/gallery-active.png";
-import uploadActive from "@/assets/imgs/common/upload-active.png";
-import chatActive from "@/assets/imgs/common/chat-active.png";
-import docx from "@/assets/imgs/knowledge/icon_zhishi_doc.png";
-import pdf from "@/assets/imgs/knowledge/icon_zhishi_pdf.png";
-import md from "@/assets/imgs/knowledge/icon_zhishi_md.png";
-import txt from "@/assets/imgs/knowledge/icon_zhishi_txt.png";
-import image from "@/assets/imgs/workflow/workflow-file-icon.png";
-import folder from "@/assets/imgs/knowledge/icon_zhishi_folder.png";
-import ppt from "@/assets/imgs/workflow/workflow-file-ppt-icon.png";
-import knowledge from "@/assets/imgs/common/icon_bot_knowledge_file.png";
-import yaml from "@/assets/imgs/common/icon_yaml.svg";
-import xlsx from "@/assets/imgs/knowledge/icon_zhishi_xls.png";
-import link from "@/assets/imgs/common/icon_zhishi_link.svg";
-import audio from "@/assets/imgs/common/file-audio-icon.svg";
-import i18n from "@/locales/i18n/index";
-import gallery from "@/assets/imgs/main/icon_tabs_pic_normal.png";
-import upload from "@/assets/imgs/main/icon_tabs_pc_normal.png";
-import chat from "@/assets/imgs/common/icon_tabs_botcreat_normal.png";
-=======
 import agentSquare from '@/assets/imgs/sidebar/icon_nav_agentSquare.png';
 import agentSquareAct from '@/assets/imgs/sidebar/icon_nav_agentSquare_act.png';
 import pluginSquare from '@/assets/imgs/sidebar/icon_nav_pluginSquare.png';
@@ -72,21 +35,20 @@
 import gallery from '@/assets/imgs/main/icon_tabs_pic_normal.png';
 import upload from '@/assets/imgs/main/icon_tabs_pc_normal.png';
 import chat from '@/assets/imgs/common/icon_tabs_botcreat_normal.png';
->>>>>>> 70e63f58
 
 export const tagTypeClass = new Map([
-  [1, "tag-knowledge"],
-  [2, "tag-folder"],
-  [3, "tag-file"],
-  [4, "tag-chunks"],
+  [1, 'tag-knowledge'],
+  [2, 'tag-folder'],
+  [3, 'tag-file'],
+  [4, 'tag-chunks'],
 ]);
 
 export const parametersTypeList = [
-  { label: "string", value: "string" },
-  { label: "number", value: "number" },
-  { label: "boolean", value: "boolean" },
-  { label: "object", value: "object" },
-  { label: "array", value: "array" },
+  { label: 'string', value: 'string' },
+  { label: 'number', value: 'number' },
+  { label: 'boolean', value: 'boolean' },
+  { label: 'object', value: 'object' },
+  { label: 'array', value: 'array' },
 ];
 
 // Menu list with i18n keys
@@ -101,33 +63,33 @@
   }[];
 }[] => [
   {
-    title: "",
+    title: '',
     tabs: [
       {
         icon: agentSquare,
         iconAct: agentSquareAct,
-        subTitle: getTranslation("sidebar.agentMarketplace"),
-        path: "/home",
-        activeTab: "home",
+        subTitle: getTranslation('sidebar.agentMarketplace'),
+        path: '/home',
+        activeTab: 'home',
       },
       {
         icon: pluginSquare,
         iconAct: pluginSquareAct,
-        subTitle: getTranslation("sidebar.pluginMarketplace"),
-        path: "/store/plugin",
-        activeTab: "plugin",
+        subTitle: getTranslation('sidebar.pluginMarketplace'),
+        path: '/store/plugin',
+        activeTab: 'plugin',
       },
     ],
   },
   {
-    title: getTranslation("sidebar.personalSpace"),
+    title: getTranslation('sidebar.personalSpace'),
     tabs: [
       {
         icon: myProjects,
         iconAct: myProjectsAct,
-        subTitle: getTranslation("sidebar.myAgents"),
-        path: "/space/agent",
-        activeTab: "agent",
+        subTitle: getTranslation('sidebar.myAgents'),
+        path: '/space/agent',
+        activeTab: 'agent',
       },
       // {
       //   icon: promptTab,
@@ -153,16 +115,16 @@
       {
         icon: modelManagement,
         iconAct: modelManagementAct,
-        subTitle: getTranslation("sidebar.modelManagement"),
-        activeTab: "model",
-        path: "/management/model",
+        subTitle: getTranslation('sidebar.modelManagement'),
+        activeTab: 'model',
+        path: '/management/model',
       },
       {
         icon: resourceManagement,
         iconAct: resourceManagementAct,
-        subTitle: getTranslation("sidebar.resourceManagement"),
-        activeTab: "resource",
-        path: "/resource/plugin",
+        subTitle: getTranslation('sidebar.resourceManagement'),
+        activeTab: 'resource',
+        path: '/resource/plugin',
       },
       {
         icon: appManagement,
@@ -180,103 +142,103 @@
 };
 
 export const typeList = new Map([
-  ["pdf", pdf],
-  ["doc", docx],
-  ["docx", docx],
-  ["txt", txt],
-  ["md", md],
-  ["folder", folder],
-  ["knowledge", knowledge],
-  ["xlsx", xlsx],
-  ["excel", xlsx],
-  ["image", image],
-  ["ppt", ppt],
-  ["yaml", yaml],
-  ["yml", yaml],
-  ["audio", audio],
-  ["html", link],
-  ["link", link],
+  ['pdf', pdf],
+  ['doc', docx],
+  ['docx', docx],
+  ['txt', txt],
+  ['md', md],
+  ['folder', folder],
+  ['knowledge', knowledge],
+  ['xlsx', xlsx],
+  ['excel', xlsx],
+  ['image', image],
+  ['ppt', ppt],
+  ['yaml', yaml],
+  ['yml', yaml],
+  ['audio', audio],
+  ['html', link],
+  ['link', link],
 ]);
 
 export const compareOperators = [
   {
-    label: getTranslation("common.contains"),
-    value: "contains",
-  },
-  {
-    label: getTranslation("common.notContains"),
-    value: "not_contains",
-  },
-  {
-    label: getTranslation("common.isEmpty"),
-    value: "empty",
-  },
-  {
-    label: getTranslation("common.isNotEmpty"),
-    value: "not_empty",
-  },
-  {
-    label: getTranslation("common.is"),
-    value: "is",
-  },
-  {
-    label: getTranslation("common.isNot"),
-    value: "is_not",
-  },
-  {
-    label: getTranslation("common.startsWith"),
-    value: "start_with",
-  },
-  {
-    label: getTranslation("common.endsWith"),
-    value: "end_with",
-  },
-  {
-    label: getTranslation("common.equals"),
-    value: "eq",
-  },
-  {
-    label: getTranslation("common.notEquals"),
-    value: "ne",
-  },
-  {
-    label: getTranslation("common.greaterThan"),
-    value: "gt",
-  },
-  {
-    label: getTranslation("common.greaterThanOrEqual"),
-    value: "ge",
-  },
-  {
-    label: getTranslation("common.lessThan"),
-    value: "lt",
-  },
-  {
-    label: getTranslation("common.lessThanOrEqual"),
-    value: "le",
-  },
-  {
-    label: getTranslation("common.isNull"),
-    value: "null",
-  },
-  {
-    label: getTranslation("common.isNotNull"),
-    value: "not_null",
+    label: getTranslation('common.contains'),
+    value: 'contains',
+  },
+  {
+    label: getTranslation('common.notContains'),
+    value: 'not_contains',
+  },
+  {
+    label: getTranslation('common.isEmpty'),
+    value: 'empty',
+  },
+  {
+    label: getTranslation('common.isNotEmpty'),
+    value: 'not_empty',
+  },
+  {
+    label: getTranslation('common.is'),
+    value: 'is',
+  },
+  {
+    label: getTranslation('common.isNot'),
+    value: 'is_not',
+  },
+  {
+    label: getTranslation('common.startsWith'),
+    value: 'start_with',
+  },
+  {
+    label: getTranslation('common.endsWith'),
+    value: 'end_with',
+  },
+  {
+    label: getTranslation('common.equals'),
+    value: 'eq',
+  },
+  {
+    label: getTranslation('common.notEquals'),
+    value: 'ne',
+  },
+  {
+    label: getTranslation('common.greaterThan'),
+    value: 'gt',
+  },
+  {
+    label: getTranslation('common.greaterThanOrEqual'),
+    value: 'ge',
+  },
+  {
+    label: getTranslation('common.lessThan'),
+    value: 'lt',
+  },
+  {
+    label: getTranslation('common.lessThanOrEqual'),
+    value: 'le',
+  },
+  {
+    label: getTranslation('common.isNull'),
+    value: 'null',
+  },
+  {
+    label: getTranslation('common.isNotNull'),
+    value: 'not_null',
   },
 ];
 
 export const avatarGenerationMethods = [
   {
-    title: getTranslation("common.gallerySelection"),
+    title: getTranslation('common.gallerySelection'),
     icon: gallery,
     iconAct: galleryActive,
-    activeTab: "gallery",
-  },
-  {
-    title: getTranslation("common.localUpload"),
+    activeTab: 'gallery',
+  },
+  {
+    title: getTranslation('common.localUpload'),
     icon: upload,
     iconAct: uploadActive,
-    activeTab: "upload",
+    activeTab: 'upload',
   },
   // {
   //   title: getTranslation('common.aiGeneration'),
@@ -290,51 +252,51 @@
 export const menuList = createMenuList();
 export const conditions = [
   {
-    label: getTranslation("common.equals"),
-    value: "=",
-  },
-  {
-    label: getTranslation("common.notEquals"),
-    value: "!=",
-  },
-  {
-    label: getTranslation("common.greaterThan"),
-    value: ">",
-  },
-  {
-    label: getTranslation("common.greaterThanOrEqual"),
-    value: ">=",
-  },
-  {
-    label: getTranslation("common.lessThan"),
-    value: "<",
-  },
-  {
-    label: getTranslation("common.lessThanOrEqual"),
-    value: "<=",
-  },
-  {
-    label: getTranslation("common.fuzzyMatch"),
-    value: "like",
-  },
-  {
-    label: getTranslation("common.fuzzyNotMatch"),
-    value: "not like",
-  },
-  {
-    label: getTranslation("common.in"),
-    value: "in",
-  },
-  {
-    label: getTranslation("common.notIn"),
-    value: "not in",
-  },
-  {
-    label: getTranslation("common.isNullCondition"),
-    value: "null",
-  },
-  {
-    label: getTranslation("common.isNotNullCondition"),
-    value: "not null",
+    label: getTranslation('common.equals'),
+    value: '=',
+  },
+  {
+    label: getTranslation('common.notEquals'),
+    value: '!=',
+  },
+  {
+    label: getTranslation('common.greaterThan'),
+    value: '>',
+  },
+  {
+    label: getTranslation('common.greaterThanOrEqual'),
+    value: '>=',
+  },
+  {
+    label: getTranslation('common.lessThan'),
+    value: '<',
+  },
+  {
+    label: getTranslation('common.lessThanOrEqual'),
+    value: '<=',
+  },
+  {
+    label: getTranslation('common.fuzzyMatch'),
+    value: 'like',
+  },
+  {
+    label: getTranslation('common.fuzzyNotMatch'),
+    value: 'not like',
+  },
+  {
+    label: getTranslation('common.in'),
+    value: 'in',
+  },
+  {
+    label: getTranslation('common.notIn'),
+    value: 'not in',
+  },
+  {
+    label: getTranslation('common.isNullCondition'),
+    value: 'null',
+  },
+  {
+    label: getTranslation('common.isNotNullCondition'),
+    value: 'not null',
   },
 ];