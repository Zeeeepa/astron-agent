import {
  ReactElement,
  useEffect,
  useRef,
  MutableRefObject,
  useState,
<<<<<<< HEAD
} from "react";
import type { MessageListType, BotInfoType, Option } from "@/types/chat";
import recommendIcon from "@/assets/imgs/chat/recommend.svg";
import rightArrowIcon from "@/assets/imgs/chat/right-arrow.svg";
import LoadingAnimate from "@/constants/lottie-react/chat-loading.json";
import { Progress, Skeleton } from "antd";
import useUserStore from "@/store/user-store";
import useChatStore from "@/store/chat-store";
import { getLanguageCode } from "@/utils/http";
import Lottie from "lottie-react";
import DeepThinkProgress from "./deep-think-progress";
import MarkdownRender from "@/components/markdown-render";
import useBindEvents from "@/hooks/search-event-bind";
import SourceInfoBox from "./source-info-box";
import UseToolsInfo from "./use-tools-info";
import WorkflowNodeOptions from "./workflow-node-options";

=======
} from 'react';
import type {
  MessageListType,
  BotInfoType,
  Option,
  UploadFileInfo,
} from '@/types/chat';
import recommendIcon from '@/assets/imgs/chat/recommend.svg';
import rightArrowIcon from '@/assets/imgs/chat/right-arrow.svg';
import LoadingAnimate from '@/constants/lottie-react/chat-loading.json';
import { Progress, Skeleton } from 'antd';
import useUserStore from '@/store/user-store';
import useChatStore from '@/store/chat-store';
import { getLanguageCode } from '@/utils/http';
import Lottie from 'lottie-react';
import DeepThinkProgress from './deep-think-progress';
import MarkdownRender from '@/components/markdown-render';
import useBindEvents from '@/hooks/search-event-bind';
import SourceInfoBox from './source-info-box';
import UseToolsInfo from './use-tools-info';
import WorkflowNodeOptions from './workflow-node-options';
import { formatFileSize, getFileIcon } from '@/utils';
import FilePreview from './file-preview';
import ResqBottomButtons from './resq-bottom-buttons';
>>>>>>> 70e63f58
//渲染全新开始
const renderRestart = (): ReactElement => {
  return (
    <div className="flex items-center w-full mx-5 text-[#c4c4c8]">
      <div className="flex-1 h-[1px] bg-[#e3e4e9]" />
      <div className="px-4 py-1.5">全新的开始</div>
      <div className="flex-1 h-[1px] bg-[#e3e4e9]" />
    </div>
  );
};

const MessageList = (props: {
  messageList: MessageListType[];
  botInfo: BotInfoType;
  isDataLoading: boolean;
  botNameColor: string;
  handleSendMessage: (params: {
    item: string;
    fileUrl?: string;
    callback?: () => void;
  }) => void;
}): ReactElement => {
  const {
    messageList,
    botInfo,
    isDataLoading,
    botNameColor,
    handleSendMessage,
  } = props;
  const languageCode = getLanguageCode();
  const scrollAnchorRef = useRef<HTMLDivElement>(null);
  const answerPercent = useChatStore((state: any) => state.answerPercent); //回答进度条
  const isLoading = useChatStore((state) => state.isLoading); //是否正在加载
  const streamId = useChatStore((state) => state.streamId); //流式回复id
  const workflowOperation = useChatStore((state) => state.workflowOperation); //工作流操作
  const { user } = useUserStore();
  const lastClickedQA: MutableRefObject<MessageListType | null> =
    useRef<MessageListType | null>(null);
  const { bindTagClickEvent } = useBindEvents(lastClickedQA);
  const [previewFile, setPreviewFile] = useState<UploadFileInfo>(); //预览文件

  // 选中的选项状态
  const [selectedOptionId, setSelectedOptionId] = useState<{
    id: number;
    option: { id: string };
  } | null>(null);

  // 处理节点选项点击
  const handleNodeClick = (option: Option, messageId: number) => {
    setSelectedOptionId({ id: messageId, option });
    handleSendMessage({
      item: JSON.stringify(option),
    });
  };

  useEffect((): void => {
    bindTagClickEvent();
    scrollAnchorRef.current?.scrollIntoView();
  }, [messageList.length, streamId]);

  // 渲染Header和推荐内容的函数 - 在column-reverse中需要反序渲染
  const renderHeaderAndRecommend = (): ReactElement => (
    <>
      {(botInfo.inputExample.length > 0 ||
        botInfo.botDesc?.trim().length > 0 ||
        botInfo.prologue?.trim().length > 0) && (
        <div className="p-6 pb-5 rounded-2xl bg-white/50 mt-8 w-[inherit]">
          <div className="text-lg font-medium text-gray-800 w-full">
            <MarkdownRender
              content={`👋Hi，${botInfo.prologue || botInfo.botDesc}`}
              isSending={false}
            />
          </div>
          {botInfo.inputExample
            ?.slice(0, 3)
            .map((item: string, index: number) => (
              <div
                className="h-12 flex items-center mb-2 bg-white border border-[#e4eaff] rounded-xl px-4 cursor-pointer text-sm font-normal transition-all duration-200 ease-in-out hover:border-[#275eff]"
                key={index}
                onClick={() =>
                  handleSendMessage({
                    item: item,
                  })
                }
              >
                <img src={recommendIcon} alt="" className="w-[18px] h-[18px]" />
                <span className="flex-1 mx-3 truncate">{item}</span>
                <img
                  src={rightArrowIcon}
                  alt=""
                  className="w-4 h-4 transition-transform duration-300 ease-in-out group-hover:translate-x-1"
                />
              </div>
            ))}
        </div>
      )}

      <div className="flex flex-col items-center justify-center mt-10 min-h-[116px]">
        {isDataLoading ? (
          <>
            <Skeleton.Avatar active size={88} style={{ borderRadius: 12 }} />
            <Skeleton.Input
              active
              size="small"
              style={{ width: 120, marginTop: 8 }}
            />
          </>
        ) : (
          <>
            <img
              src={botInfo.avatar}
              alt="avatar"
              className="w-[88px] h-[88px] rounded-xl"
            />
            <span
              className={`text-2xl font-[PingFang SC] font-medium mt-2 text-[${botNameColor}] leading-9`}
            >
              {botInfo.botName}
            </span>
          </>
        )}
      </div>
    </>
  );

  //渲染问题

  const renderReq = (item: MessageListType): ReactElement => {
    return (
      <div
        key={item.id}
        className="max-w-[90%] text-white py-2.5 flex flex-row-reverse leading-[1.4] ml-auto h-auto"
      >
        <img src={user?.avatar} alt="" className="h-9 w-9 rounded-full ml-4" />
        <div className="bg-[#275eff] rounded-[12px_0px_12px_12px] p-[14px_19px] relative max-w-full">
          <div className="text-base font-normal text-white leading-[25px] whitespace-pre-wrap w-auto break-words">
            {item.message}
          </div>
          {item?.chatFileList && item?.chatFileList?.length > 0 && (
            <div className={'w-48 h-auto mt-2.5 rounded-xl'}>
              {item?.chatFileList?.map((file: any, index: number) => (
                <div
                  key={index}
                  className={
                    'flex items-center justify-between p-2.5 bg-gray-50 rounded-lg border border-gray-200 cursor-pointer'
                  }
                  onClick={() => {
                    setPreviewFile(file);
                  }}
                >
                  <img src={getFileIcon(file)} alt="" className="w-6 h-8" />
                  <div className={'flex-1 ml-2 min-w-0'}>
                    <div
                      title={file?.fileName}
                      className={
                        'text-xs text-[#939393] truncate block max-w-[120px]'
                      }
                    >
                      {file?.fileName}
                    </div>
                    <div
                      className={
                        'text-xs text-[#939393] truncate block max-w-full'
                      }
                    >
                      <span>{formatFileSize(file.fileSize)}</span>
                    </div>
                  </div>
                </div>
              ))}
            </div>
          )}
        </div>
      </div>
    );
  };

  //渲染回复
  const renderResp = (
    item: MessageListType,
    messageIndex: number,
  ): ReactElement => {
    const showLoading = !item.sid && (isLoading || !!answerPercent);
    const workflowContent = item?.workflowEventData?.content;
    const messageContent = workflowContent ? workflowContent : item.message;
    const isLastMessage = messageIndex === messageList.length - 1; //是否是最后一条消息
    return (
      <div
        className="mt-[14px] w-[inherit] max-w-full"
        onClick={() => (lastClickedQA.current = item)}
      >
        <div className="flex w-full mb-3">
          <img
            src={botInfo.avatar}
            alt="avatar"
            className="w-9 h-9 rounded-full mr-4 object-cover"
          />
          <div className="bg-white rounded-[0px_12px_12px_12px] p-[14px_19px] w-auto text-[#333333] max-w-full min-w-[10%]">
            {showLoading && (
              <div className="flex items-center w-auto max-w-xs mb-2">
                <Lottie
                  animationData={LoadingAnimate}
                  loop={true}
                  className="w-[30px] h-[30px] mr-1"
                  rendererSettings={{
                    preserveAspectRatio: "xMidYMid slice",
                  }}
                />
                <span className="text-sm text-gray-500">
                  {languageCode === "zh" ? "正在回答中..." : "Processing..."}
                </span>
                {!!answerPercent && (
                  <Progress
                    percent={answerPercent}
                    size="small"
                    strokeColor="#6178FF"
                    className="ml-2 flex-1"
                  />
                )}
              </div>
            )}

            {/* 使用工具 */}
            <UseToolsInfo
              allToolsList={item?.tools || []}
              loading={!isLoading && !!streamId}
            />
            {/* 思考链 */}
            <DeepThinkProgress answerItem={item} />
            {/* 回答内容 */}
            <MarkdownRender
              content={messageContent}
              isSending={!!streamId && !item.sid}
            />
            <WorkflowNodeOptions
              message={item}
              isLastMessage={isLastMessage}
              workflowOperation={workflowOperation}
              selectedOptionId={selectedOptionId}
              onOptionClick={handleNodeClick}
            />
          </div>
        </div>
        {item?.sid && <SourceInfoBox traceSource={item?.traceSource} />}
        {item?.sid && (
          <ResqBottomButtons message={item} isLastMessage={isLastMessage} />
        )}
      </div>
    );
  };

  return (
    <div className="relative w-full flex flex-col flex-1 overflow-hidden scrollbar-hide">
      <div className="w-full flex flex-col-reverse items-center overflow-y-auto min-h-0 pr-[388px] pl-6">
        <div className="w-full flex flex-col-reverse items-center max-w-[960px] min-h-min scrollbar-hide">
          <div ref={scrollAnchorRef} />

          {/* 直接渲染消息列表 */}
          {messageList
            .slice()
            .reverse()
            .map((item: MessageListType, index: number) => {
              const actualIndex = messageList.length - 1 - index; // 计算真实的消息索引
              return (
                <div className="w-[inherit]" key={actualIndex}>
<<<<<<< HEAD
                  {item?.reqId === "USER" && renderReq(item)}
                  {item?.reqId === "BOT" && renderResp(item, actualIndex)}
                  {item?.reqId === "START" && renderRestart()}
=======
                  {item?.reqType === 'USER' && renderReq(item)}
                  {item?.reqType === 'BOT' && renderResp(item, actualIndex)}
                  {item?.reqType === 'START' && renderRestart()}
>>>>>>> 70e63f58
                </div>
              );
            })}

          {renderHeaderAndRecommend()}
        </div>
      </div>
      <FilePreview
        file={previewFile || ({} as UploadFileInfo)}
        onClose={() => setPreviewFile({} as UploadFileInfo)}
      />
    </div>
  );
};

export default MessageList;<|MERGE_RESOLUTION|>--- conflicted
+++ resolved
@@ -4,25 +4,6 @@
   useRef,
   MutableRefObject,
   useState,
-<<<<<<< HEAD
-} from "react";
-import type { MessageListType, BotInfoType, Option } from "@/types/chat";
-import recommendIcon from "@/assets/imgs/chat/recommend.svg";
-import rightArrowIcon from "@/assets/imgs/chat/right-arrow.svg";
-import LoadingAnimate from "@/constants/lottie-react/chat-loading.json";
-import { Progress, Skeleton } from "antd";
-import useUserStore from "@/store/user-store";
-import useChatStore from "@/store/chat-store";
-import { getLanguageCode } from "@/utils/http";
-import Lottie from "lottie-react";
-import DeepThinkProgress from "./deep-think-progress";
-import MarkdownRender from "@/components/markdown-render";
-import useBindEvents from "@/hooks/search-event-bind";
-import SourceInfoBox from "./source-info-box";
-import UseToolsInfo from "./use-tools-info";
-import WorkflowNodeOptions from "./workflow-node-options";
-
-=======
 } from 'react';
 import type {
   MessageListType,
@@ -47,7 +28,6 @@
 import { formatFileSize, getFileIcon } from '@/utils';
 import FilePreview from './file-preview';
 import ResqBottomButtons from './resq-bottom-buttons';
->>>>>>> 70e63f58
 //渲染全新开始
 const renderRestart = (): ReactElement => {
   return (
@@ -80,9 +60,9 @@
   const languageCode = getLanguageCode();
   const scrollAnchorRef = useRef<HTMLDivElement>(null);
   const answerPercent = useChatStore((state: any) => state.answerPercent); //回答进度条
-  const isLoading = useChatStore((state) => state.isLoading); //是否正在加载
-  const streamId = useChatStore((state) => state.streamId); //流式回复id
-  const workflowOperation = useChatStore((state) => state.workflowOperation); //工作流操作
+  const isLoading = useChatStore(state => state.isLoading); //是否正在加载
+  const streamId = useChatStore(state => state.streamId); //流式回复id
+  const workflowOperation = useChatStore(state => state.workflowOperation); //工作流操作
   const { user } = useUserStore();
   const lastClickedQA: MutableRefObject<MessageListType | null> =
     useRef<MessageListType | null>(null);
@@ -228,7 +208,7 @@
   //渲染回复
   const renderResp = (
     item: MessageListType,
-    messageIndex: number,
+    messageIndex: number
   ): ReactElement => {
     const showLoading = !item.sid && (isLoading || !!answerPercent);
     const workflowContent = item?.workflowEventData?.content;
@@ -253,11 +233,11 @@
                   loop={true}
                   className="w-[30px] h-[30px] mr-1"
                   rendererSettings={{
-                    preserveAspectRatio: "xMidYMid slice",
+                    preserveAspectRatio: 'xMidYMid slice',
                   }}
                 />
                 <span className="text-sm text-gray-500">
-                  {languageCode === "zh" ? "正在回答中..." : "Processing..."}
+                  {languageCode === 'zh' ? '正在回答中...' : 'Processing...'}
                 </span>
                 {!!answerPercent && (
                   <Progress
@@ -313,15 +293,9 @@
               const actualIndex = messageList.length - 1 - index; // 计算真实的消息索引
               return (
                 <div className="w-[inherit]" key={actualIndex}>
-<<<<<<< HEAD
-                  {item?.reqId === "USER" && renderReq(item)}
-                  {item?.reqId === "BOT" && renderResp(item, actualIndex)}
-                  {item?.reqId === "START" && renderRestart()}
-=======
                   {item?.reqType === 'USER' && renderReq(item)}
                   {item?.reqType === 'BOT' && renderResp(item, actualIndex)}
                   {item?.reqType === 'START' && renderRestart()}
->>>>>>> 70e63f58
                 </div>
               );
             })}
