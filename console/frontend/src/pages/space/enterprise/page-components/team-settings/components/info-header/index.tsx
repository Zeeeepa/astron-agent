--- conflicted
+++ resolved
@@ -1,31 +1,22 @@
-<<<<<<< HEAD
-import React, { useState, useRef, useEffect } from "react";
-import { Input, Button, message, Tooltip } from "antd";
-import { EditOutlined, CheckOutlined, CloseOutlined } from "@ant-design/icons";
-import SpaceButton from "@/components/button-group/space-button";
-import { ModuleType, OperationType } from "@/permissions/permission-type";
-import styles from "./index.module.scss";
-=======
 import React, { useState, useRef, useEffect } from 'react';
 import { Input, Button, message, Tooltip } from 'antd';
 import { EditOutlined, CheckOutlined, CloseOutlined } from '@ant-design/icons';
 import SpaceButton from '@/components/button-group/space-button';
 import { ModuleType, OperationType } from '@/types/permission';
 import styles from './index.module.scss';
->>>>>>> 70e63f58
-
-import creator from "@/assets/imgs/space/creator.png";
-import defaultUploadIcon from "@/assets/imgs/space/upload.png";
-import yes from "@/assets/imgs/personal-center/yes.svg";
-import no from "@/assets/imgs/personal-center/no.svg";
-import useEnterpriseStore from "@/store/enterprise-store";
-import { useEnterprise } from "@/hooks/use-enterprise";
+
+import creator from '@/assets/imgs/space/creator.png';
+import defaultUploadIcon from '@/assets/imgs/space/upload.png';
+import yes from '@/assets/imgs/personal-center/yes.svg';
+import no from '@/assets/imgs/personal-center/no.svg';
+import useEnterpriseStore from '@/store/enterprise-store';
+import { useEnterprise } from '@/hooks/use-enterprise';
 
 import {
   updateEnterpriseName,
   updateEnterpriseAvatar,
-} from "@/services/enterprise";
-import UploadImage from "../upload-image";
+} from '@/services/enterprise';
+import UploadImage from '../upload-image';
 
 const InfoHeader = () => {
   const {
@@ -34,7 +25,7 @@
   } = useEnterpriseStore();
   const { getJoinedEnterpriseList } = useEnterprise();
   const [isEditing, setIsEditing] = useState(false);
-  const [editValue, setEditValue] = useState("");
+  const [editValue, setEditValue] = useState('');
   const [reUploadImg, setReUploadImg] = useState(false);
   const [triggerChild, setTriggerChild] = useState(false);
   const [inputWidth, setInputWidth] = useState(200); // 默认宽度
@@ -58,15 +49,15 @@
   const handleConfirm = async () => {
     const newName = editValue.trim();
 
-    if (newName === "") {
-      message.error("团队名称不能为空");
+    if (newName === '') {
+      message.error('团队名称不能为空');
       return;
     }
 
     try {
       await updateEnterpriseName({ name: newName });
       setEnterpriseInfo({ name: newName });
-      message.success("修改成功");
+      message.success('修改成功');
       setIsEditing(false);
       getJoinedEnterpriseList();
     } catch (err: any) {
@@ -82,9 +73,9 @@
 
   // 处理输入框回车
   const handleKeyPress = (e: React.KeyboardEvent) => {
-    if (e.key === "Enter") {
+    if (e.key === 'Enter') {
       handleConfirm();
-    } else if (e.key === "Escape") {
+    } else if (e.key === 'Escape') {
       handleCancel();
     }
   };
@@ -131,7 +122,7 @@
             <div className={styles.editSection}>
               <Input
                 value={editValue}
-                onChange={(e) => setEditValue(e.target.value)}
+                onChange={e => setEditValue(e.target.value)}
                 onKeyDown={handleKeyPress}
                 placeholder="请输入团队名称"
                 maxLength={50}
@@ -144,14 +135,14 @@
               <span
                 ref={measureRef}
                 style={{
-                  visibility: "hidden",
-                  position: "absolute",
-                  whiteSpace: "pre",
-                  fontSize: "14px", // 需要与Input的字体大小保持一致
-                  padding: "4px 11px", // 需要与Input的padding保持一致
+                  visibility: 'hidden',
+                  position: 'absolute',
+                  whiteSpace: 'pre',
+                  fontSize: '14px', // 需要与Input的字体大小保持一致
+                  padding: '4px 11px', // 需要与Input的padding保持一致
                 }}
               >
-                {editValue || "请输入团队名称"}
+                {editValue || '请输入团队名称'}
               </span>
               <div className={styles.editActions}>
                 <Button
@@ -177,20 +168,20 @@
                   infoContentRef.current || document.body
                 }
                 overlayStyle={{
-                  maxWidth: "50vw",
-                  maxHeight: "100vh",
-                  overflow: "auto",
+                  maxWidth: '50vw',
+                  maxHeight: '100vh',
+                  overflow: 'auto',
                 }}
               >
                 <h2 className={styles.teamNameText}>{name}</h2>
               </Tooltip>
               <SpaceButton
                 config={{
-                  key: "edit",
-                  text: "",
+                  key: 'edit',
+                  text: '',
                   icon: <EditOutlined />,
-                  type: "text",
-                  size: "small",
+                  type: 'text',
+                  size: 'small',
                   onClick: handleEdit,
                   permission: {
                     module: ModuleType.SPACE,
@@ -210,16 +201,16 @@
         </div>
       </div>
       <UploadImage
-        onSuccess={(res) => {
+        onSuccess={res => {
           setTriggerChild(false);
           updateEnterpriseAvatar(res)
-            .then((_) => {
-              message.success("头像已上传!");
+            .then(_ => {
+              message.success('头像已上传!');
               setEnterpriseInfo({ avatarUrl: res });
               getJoinedEnterpriseList();
             })
-            .catch((e) => {
-              message.error(e?.msg || "上传失败或套餐已过期");
+            .catch(e => {
+              message.error(e?.msg || '上传失败或套餐已过期');
             });
         }}
         onClose={() => {
