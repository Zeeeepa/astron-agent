--- conflicted
+++ resolved
@@ -1,37 +1,28 @@
-import React, { useCallback, useMemo, useRef } from "react";
-import { message, Modal, Select } from "antd";
+import React, { useCallback, useMemo, useRef } from 'react';
+import { message, Modal, Select } from 'antd';
 import SpaceTable, {
   SpaceColumnConfig,
   ActionColumnConfig,
   QueryParams,
   QueryResult,
   SpaceTableRef,
-<<<<<<< HEAD
-} from "@/components/space/space-table";
-import { ButtonConfig } from "@/components/button-group";
-import { useSpaceI18n } from "@/pages/space/hooks/use-space-i18n";
-import { ModuleType, OperationType } from "@/permissions/permission-type";
-import { usePermissions } from "@/hooks/use-permissions";
-import useUserStore from "@/store/user-store";
-=======
 } from '@/components/space/space-table';
 import { ButtonConfig } from '@/components/button-group';
 import { useSpaceI18n } from '@/pages/space/hooks/use-space-i18n';
 import { ModuleType, OperationType } from '@/types/permission';
 import { usePermissions } from '@/hooks/use-permissions';
 import useUserStore from '@/store/user-store';
->>>>>>> 70e63f58
 
 import {
   getEnterpriseMemberList,
   removeEnterpriseUser,
   updateEnterpriseUserRole,
-} from "@/services/enterprise";
+} from '@/services/enterprise';
 import {
   roleToRoleType,
   roleTypeToRole,
   SUPER_ADMIN_ROLE,
-} from "@/pages/space/config";
+} from '@/pages/space/config';
 
 const { Option } = Select;
 
@@ -65,7 +56,7 @@
           role: newRole,
         });
 
-        message.success("角色更新成功");
+        message.success('角色更新成功');
         // 判断如果是操作自己，则刷新页面
         if (Number(memberId) === Number(user?.uid)) {
           window.location.reload();
@@ -76,7 +67,7 @@
         message.error(error?.msg || error?.desc);
       }
     },
-    [],
+    []
   );
 
   // 获取角色文本
@@ -84,14 +75,14 @@
     (role: string) => {
       return roleTextMap[roleToRoleType(Number(role), true)] || role;
     },
-    [roleTextMap],
+    [roleTextMap]
   );
 
   // 模拟查询成员数据的函数
   const queryMemberData = useCallback(
     async (params: QueryParams): Promise<QueryResult<MemberData>> => {
       // 模拟后端根据参数返回过滤后的数据
-      console.log("API 请求参数:", {
+      console.log('API 请求参数:', {
         current: params.current,
         pageSize: params.pageSize,
         searchValue: params.searchValue,
@@ -123,7 +114,7 @@
         };
       }
     },
-    [],
+    []
   );
 
   // 处理删除操作
@@ -144,27 +135,27 @@
   const columns: SpaceColumnConfig<MemberData>[] = useMemo(
     () => [
       {
-        title: "用户名",
-        dataIndex: "nickname",
-        key: "nickname",
+        title: '用户名',
+        dataIndex: 'nickname',
+        key: 'nickname',
         width: 200,
         render: (text: string, record: MemberData) => (
-          <div style={{ display: "flex", alignItems: "center" }}>
+          <div style={{ display: 'flex', alignItems: 'center' }}>
             <span>{text}</span>
           </div>
         ),
       },
       {
-        title: "角色",
-        dataIndex: "role",
-        key: "role",
+        title: '角色',
+        dataIndex: 'role',
+        key: 'role',
         width: 120,
         render: (role: string, record: MemberData) => {
           const showText =
             role == SUPER_ADMIN_ROLE ||
             !permissionInfo?.checks.hasModulePermission(
               ModuleType.SPACE,
-              OperationType.MODIFY_MEMBER_PERMISSIONS,
+              OperationType.MODIFY_MEMBER_PERMISSIONS
             );
           if (showText) {
             return <span>{getRoleText(role)}</span>;
@@ -173,11 +164,11 @@
           return (
             <Select
               value={role}
-              onChange={(value) => handleRoleChange(record.uid, value)}
-              style={{ width: "100px" }}
+              onChange={value => handleRoleChange(record.uid, value)}
+              style={{ width: '100px' }}
               popupMatchSelectWidth={false}
             >
-              {memberRoleOptions.map((option) => (
+              {memberRoleOptions.map(option => (
                 <Option key={option.value} value={option.value}>
                   {option.label}
                 </Option>
@@ -187,26 +178,26 @@
         },
       },
       {
-        title: "加入时间",
-        dataIndex: "createTime",
-        key: "createTime",
+        title: '加入时间',
+        dataIndex: 'createTime',
+        key: 'createTime',
         width: 180,
       },
     ],
-    [getRoleText, memberRoleOptions, handleRoleChange, permissionInfo],
+    [getRoleText, memberRoleOptions, handleRoleChange, permissionInfo]
   );
 
   // 操作列配置
   const actionColumn: ActionColumnConfig<MemberData> = useMemo(
     () => ({
-      title: "操作",
+      title: '操作',
       width: 100,
       getActionButtons: (record: MemberData) => {
         const buttons: ButtonConfig[] = [
           {
-            key: "delete",
-            text: "删除",
-            type: "link",
+            key: 'delete',
+            text: '删除',
+            type: 'link',
             // danger: true,
             permission: {
               customCheck: () => {
@@ -215,7 +206,7 @@
                   permissionInfo?.checks.canRemoveMembers(ModuleType.SPACE) &&
                   !permissionInfo?.checks.canDeleteResource(
                     ModuleType.SPACE,
-                    `${record.uid}`,
+                    `${record.uid}`
                   )
                 );
               },
@@ -223,10 +214,10 @@
             onClick: () => {
               // 使用确认弹窗
               Modal.confirm({
-                title: "确认删除",
-                content: "确定要删除这个成员吗？",
-                okText: "确认",
-                cancelText: "取消",
+                title: '确认删除',
+                content: '确定要删除这个成员吗？',
+                okText: '确认',
+                cancelText: '取消',
                 onOk: () => handleDelete(record),
               });
             },
@@ -236,7 +227,7 @@
         return buttons;
       },
     }),
-    [handleDelete],
+    [handleDelete]
   );
 
   return (
@@ -254,7 +245,7 @@
         pageSize: 10,
         showSizeChanger: true,
         showTotal: (total, range) => `共 ${total} 项数据`,
-        pageSizeOptions: ["10", "20", "50"],
+        pageSizeOptions: ['10', '20', '50'],
       }}
     />
   );
