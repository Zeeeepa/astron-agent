--- conflicted
+++ resolved
@@ -1,18 +1,9 @@
-<<<<<<< HEAD
-import React, { useState } from "react";
-import { Button } from "antd";
-import { deleteDb } from "@/services/database";
-import { useTranslation } from "react-i18next";
-import dialogDel from "@/assets/imgs/common/delete-red.png";
-import { DatabaseItem } from "@/types/database";
-=======
 import React, { useState } from 'react';
 import { Button, message } from 'antd';
 import { deleteDb } from '@/services/database';
 import { useTranslation } from 'react-i18next';
 import dialogDel from '@/assets/imgs/common/delete-red.png';
 import { DatabaseItem } from '@/types/database';
->>>>>>> 70e63f58
 
 export default function DeleteModal({
   setDeleteModal,
@@ -48,7 +39,7 @@
           <div className="bg-[#fff5f4] w-10 h-10 flex justify-center items-center rounded-lg">
             <img src={dialogDel} className="w-7 h-7" alt="" />
           </div>
-          <p className="ml-2.5">{t("database.confirmDeleteDatabase")}</p>
+          <p className="ml-2.5">{t('database.confirmDeleteDatabase')}</p>
         </div>
         <div
           className="w-full h-10 bg-[#F9FAFB] text-center mt-7 py-2 px-5 text-overflow"
@@ -57,7 +48,7 @@
           {currentData.name}
         </div>
         <p className="mt-6 text-desc max-w-[310px]">
-          {t("database.deleteDatabaseIrreversible")}
+          {t('database.deleteDatabaseIrreversible')}
         </p>
         <div className="flex flex-row-reverse gap-3 mt-7">
           <Button
@@ -66,14 +57,14 @@
             className="delete-btn px-6"
             onClick={handleDelete}
           >
-            {t("database.delete")}
+            {t('database.delete')}
           </Button>
           <Button
             type="text"
             className="origin-btn px-6"
             onClick={(): void => setDeleteModal(false)}
           >
-            {t("database.cancel")}
+            {t('database.cancel')}
           </Button>
         </div>
       </div>
