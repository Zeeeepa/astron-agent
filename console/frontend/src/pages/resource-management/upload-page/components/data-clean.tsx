import React, { FC } from "react";
import { Button, Input, InputNumber } from "antd";
import { useTranslation } from "react-i18next";
import Lottie from "lottie-react";
import GlobalMarkDown from "@/components/global-markdown";
import { typeList } from "@/constants";
import { downloadExcel, generateType } from "@/utils/utils";
import {
  Chunk,
  FileStatusResponse,
  FlexibleType,
  RepoItem,
  UploadFile,
} from "@/types/resource";
import { useDataClean } from "./hooks/use-data-clean";
import { useFileDisplay } from "./hooks/use-file-display";
import { useKnowledgeSelect } from "./hooks/use-knowledge-select";

// Images
import jiexiAnimation from "@/constants/lottie-react/jiexi.json";
import setting from "@/assets/imgs/knowledge/icon_zhishi_datawashing_setting.png";
import quote from "@/assets/imgs/knowledge/icon_zhishi_datawashing_index.png";
import preview from "@/assets/imgs/knowledge/icon_zhishi_datawashing_preview.png";
import check from "@/assets/imgs/knowledge/icon_dialog_check.png";
import order from "@/assets/imgs/knowledge/icon_zhishi_order.png";
import text from "@/assets/imgs/knowledge/icon_zhishi_text.png";
import select from "@/assets/imgs/knowledge/icon_nav_dropdown.png";
import restart from "@/assets/imgs/knowledge/bnt_zhishi_restart.png";
import arrowRight from "@/assets/imgs/knowledge/icon_zhishi_datawashing_rightarow.png";
import arrowDown from "@/assets/imgs/knowledge/icon_zhishi_datawashing_downarow.png";
import download from "@/assets/imgs/knowledge/icon_zhishi_download.png";
import dataCleanWait from "@/assets/imgs/knowledge/data-clean-wait.svg";

interface DataCleanProps {
  tag: string;
  setSparkFiles: React.Dispatch<React.SetStateAction<UploadFile[]>>;
  knowledgeDetail: RepoItem;
  setStep: (step: number) => void;
  uploadList: UploadFile[];
  repoId: string;
  lengthRange: number[];
  customConfig: Record<string, FlexibleType>;
  fileIds: (string | number)[];
  setFileIds: React.Dispatch<React.SetStateAction<(string | number)[]>>;
  setUploadList: React.Dispatch<React.SetStateAction<UploadFile[]>>;
  importType: string;
  linkValue: string;
  parentId: number | string;
  defaultConfig: Record<string, FlexibleType>;
  slicing: boolean;
  setSlicing: (slicing: boolean) => void;
  sliceType: string;
  setSliceType: (type: string) => void;
  saveDisabled: boolean;
  setSaveDisabled: (disabled: boolean) => void;
  failedList: FileStatusResponse[];
  setFailedList: (list: FileStatusResponse[]) => void;
  seperatorsOptions: Record<string, FlexibleType>[];
  setNewSaveDisabled: (disabled: boolean) => void;
}

// 文件头部组件
const FileHeader: React.FC<{
  importType: string;
  uploadList: UploadFile[];
  linkList: string[];
  showMore: boolean;
  setShowMore: (show: boolean) => void;
}> = ({ importType, uploadList, linkList, showMore, setShowMore }) => {
  const { t } = useTranslation();

  if (importType === "text") {
    return (
      <div
        className="relative ml-4 w-[400px] px-3.5 py-2.5 bg-[#EFF1F9] flex items-center"
        style={{ borderRadius: 10 }}
        onClick={(event) => {
          event.stopPropagation();
          setShowMore(!showMore);
        }}
      >
        <img
          src={typeList.get(uploadList[0]?.type || "")}
          className="w-[22px] h-[22px] flex-shrink-0"
          alt=""
        />
        <p
          className="flex-1 ml-2 text-sm font-medium text-overflow text-second"
          title={uploadList[0]?.name || ""}
        >
          {uploadList[0]?.name || ""}
        </p>
        {uploadList.length > 1 && (
          <span className="ml-2 text-desc">
            {t("knowledge.filesCount", { count: uploadList.length })}
          </span>
        )}
        {uploadList.length > 1 && (
          <img src={select} className="w-4 h-4 ml-2" alt="" />
        )}
        {showMore && uploadList.length > 1 && (
          <div className="absolute right-0 top-[42px] list-options py-3.5 pt-2 w-full z-10 max-h-[205px] overflow-auto">
            {uploadList.slice(1).map((item) => (
              <div
                key={item.id}
                className="w-full px-5 py-1.5 pr-4 text-desc font-medium hover:bg-[#F9FAFB] flex items-center"
              >
                <img
                  src={typeList.get(item.type || "")}
                  className="flex-shrink-0 w-4 h-4"
                  alt=""
                />
                <span className="ml-2.5 flex-1 text-overflow" title={item.name}>
                  {item.name}
                </span>
              </div>
            ))}
          </div>
        )}
      </div>
    );
  }

  if (importType === "web") {
    return (
      <div
        className="relative ml-4 w-[400px] px-3.5 py-2.5 bg-[#EFF1F9] flex items-center"
        style={{ borderRadius: 10 }}
        onClick={(event) => {
          event.stopPropagation();
          setShowMore(!showMore);
        }}
      >
        <p
          className="flex-1 ml-2 text-sm font-medium text-overflow text-second"
          title={linkList[0]}
        >
          {linkList[0]}
        </p>
        {linkList.length > 1 && (
          <span className="ml-2 text-desc">
            {t("knowledge.filesCount", { count: linkList.length })}
          </span>
        )}
        {linkList.length > 1 && (
          <img src={select} className="w-4 h-4 ml-2" alt="" />
        )}
        {showMore && linkList.length > 1 && (
          <div className="absolute right-0 top-[42px] list-options py-3.5 pt-2 w-full z-10">
            {linkList.slice(1).map((item, index) => (
              <div
                key={index}
                className="w-full px-5 py-1.5 pr-4 text-desc font-medium hover:bg-[#F9FAFB] cursor-pointer flex items-center"
              >
                <span className="ml-2.5 flex-1 text-overflow" title={item}>
                  {item}
                </span>
              </div>
            ))}
          </div>
        )}
      </div>
    );
  }

  return null;
};

// 失败文件展示组件
const FailedFilesSection: React.FC<{
  failedList: FileStatusResponse[];
  slicing: boolean;
  reTry: () => void;
}> = ({ failedList, slicing, reTry }) => {
  const { t } = useTranslation();

  if (failedList.length === 0 || slicing) {
    return null;
  }

  return (
    <div className="mb-4">
      <div className="flex items-center">
        <span>{t("knowledge.failedCount", { count: failedList.length })}</span>
        <div
          className="flex items-center text-[#757575] text-xs cursor-pointer"
          onClick={reTry}
        >
          <img src={restart} className="w-4 h-4" alt="" />
          <p className="ml-1.5">{t("knowledge.retry")}</p>
        </div>
      </div>
      {failedList.map((u) => (
        <div
          key={u.id}
          className="bg-[#fef6f5] rounded-xl p-2.5 flex items-center gap-2 justify-between mt-2"
        >
          <div className="flex items-center overflow-hidden">
            <img
              src={typeList.get(
                generateType(u.type?.toLowerCase() || "") || "",
              )}
              className="w-[22px] h-[22px]"
              alt=""
            />
            <div
              className="text-second text-sm ml-2.5 max-w-[500px] text-overflow"
              title={u.name}
            >
              {u.name}
            </div>
          </div>
          <p className="flex-1 text-desc text-overflow" title={u?.reason}>
            {u?.reason}
          </p>
        </div>
      ))}
    </div>
  );
};

// 分割设置组件
const SegmentationSettings: React.FC<{
  sliceType: string;
  selectDefault: () => void;
  selectCustom: () => void;
  configDetail: {
    min: number;
    max: number;
    seperator: string;
  };
  setConfigDetail: React.Dispatch<
    React.SetStateAction<{
      min: number;
      max: number;
      seperator: string;
    }>
  >;
  lengthRange: number[];
  seperatorsOptions: Record<string, FlexibleType>[];
  open: boolean;
  setOpen: (open: boolean) => void;
  knowledgeSelectRef: React.RefObject<HTMLDivElement>;
  customSlice: () => void;
  initConfig: () => void;
}> = ({
  sliceType,
  selectDefault,
  selectCustom,
  configDetail,
  setConfigDetail,
  lengthRange,
  seperatorsOptions,
  open,
  setOpen,
  knowledgeSelectRef,
  customSlice,
  initConfig,
}) => {
  const { t } = useTranslation();

  return (
    <>
      <div className="flex items-center">
        <div className="w-8 h-8 bg-[#e8e1e9] rounded-md flex items-center justify-center">
          <img src={setting} className="w-5 h-5" alt="" />
        </div>
        <span className="ml-3 text-lg font-semibold text-second">
          {t("knowledge.segmentationSettings")}
        </span>
      </div>
      <div
        className={`mt-3 border border-${
          sliceType === "default" ? "[#009dff]" : "[#e7ecff]"
        } rounded-lg px-6 py-4 cursor-pointer flex justify-between items-center`}
        onClick={selectDefault}
      >
        <div>
          <h2 className="text-xl font-medium text-second">
            {t("knowledge.autoSegmentationAndCleaning")}
          </h2>
          <p className="mt-2 text-desc">
            {t("knowledge.autoSegmentationAndCleaningDesc")}
          </p>
        </div>
        <div className="w-5 h-5 bg-[#275EFF] rounded-full flex justify-center items-center">
          {sliceType === "default" ? (
            <img src={check} className="w-4 h-4" alt="" />
          ) : (
            <span className="border border-[#d3d3d3] w-5 h-5 rounded-full bg-[#EFF1F9]"></span>
          )}
        </div>
      </div>
      <div
        className={`mt-3 border border-${
          sliceType === "custom" ? "[#009dff]" : "[#e7ecff]"
        } rounded-lg px-6 py-4 cursor-pointer`}
        onClick={selectCustom}
      >
        <div className="flex items-center justify-between">
          <div>
            <h2 className="text-xl font-medium text-second">
              {t("knowledge.custom")}
            </h2>
            <p className="mt-2 text-desc">{t("knowledge.customDesc")}</p>
          </div>
          <div className="w-5 h-5 bg-[#275EFF] rounded-full flex justify-center items-center">
            {sliceType === "custom" ? (
              <img src={check} className="w-4 h-4" alt="" />
            ) : (
              <span className="border border-[#d3d3d3] w-5 h-5 rounded-full bg-[#EFF1F9]"></span>
            )}
          </div>
        </div>
        {sliceType === "custom" && (
          <div className="mt-5">
            <div className="text-sm font-medium text-second">
              {t("knowledge.segmentIdentifier")}
            </div>
            <div ref={knowledgeSelectRef} className="relative mt-1.5 h-[40px]">
              <Input
                value={configDetail.seperator}
                onChange={(event) => {
                  const newConfig = { ...configDetail };
                  newConfig.seperator = event.target.value;
                  setConfigDetail(newConfig);
                }}
                placeholder={t("knowledge.pleaseEnter")}
                className="absolute top-0 left-0 z-10 global-input"
                onFocus={() => setOpen(true)}
              />
            </div>
            <div className="mt-6 text-sm font-medium text-second">
<<<<<<< HEAD
              {t("knowledge.segmentLength")}{" "}
=======
              {t('knowledge.segmentLength')}
>>>>>>> 70e63f58
              <span className="text-xs text-desc">
                {t("knowledge.supportSegmentLength", {
                  min: lengthRange[0],
                  max: lengthRange[1],
                })}
              </span>
            </div>
            <div className="flex items-center mt-1.5">
              <InputNumber
                min={lengthRange[0] || 0}
                max={lengthRange[1] || 0}
                controls={false}
                value={configDetail.min}
                onChange={(value) => {
                  if (value) {
                    const newConfig = { ...configDetail };
                    newConfig.min = value as number;
                    setConfigDetail(newConfig);
                  }
                }}
                placeholder={t("knowledge.pleaseEnter")}
                className="global-input w-[141px] py-1"
              />
              <span className="w-5 h-[1px] bg-[#d3d3d3] mx-2"></span>
              <InputNumber
                min={lengthRange[0] || 0}
                max={lengthRange[1] || 0}
                value={configDetail.max}
                onChange={(value) => {
                  if (value) {
                    const newConfig = { ...configDetail };
                    newConfig.max = value;
                    setConfigDetail(newConfig);
                  }
                }}
                controls={false}
                placeholder={t("knowledge.pleaseEnter")}
                className="global-input w-[141px] py-1"
              />
            </div>
            <div className="flex gap-3 mt-5">
              <Button
                type="primary"
                className="primary-btn w-[90px] h-10"
                onClick={() => customSlice()}
              >
                {t("knowledge.preview")}
              </Button>
              <Button
                type="text"
                className="second-btn w-[90px] h-10"
                onClick={() => initConfig()}
              >
                {t("knowledge.reset")}
              </Button>
            </div>
          </div>
        )}
      </div>
    </>
  );
};

// 索引方法组件
const IndexingMethod: React.FC = () => {
  const { t } = useTranslation();

  return (
    <>
      <div className="flex items-center mt-9">
        <div className="w-8 h-8 bg-[#e8e1e9] rounded-md flex items-center justify-center">
          <img src={quote} className="w-5 h-5" alt="" />
        </div>
        <span className="ml-3 text-lg font-semibold text-second">
          {t("knowledge.indexingMethod")}
        </span>
      </div>
      <div className="mt-3 border border-[#009dff] rounded-lg px-6 py-4 flex justify-between items-center">
        <div>
          <h2 className="text-xl font-medium text-second">
            {t("knowledge.highQuality")}
          </h2>
          <p className="mt-2 text-desc">{t("knowledge.highQualityDesc")}</p>
        </div>
      </div>
    </>
  );
};

// 分段预览组件头部
const SegmentPreviewHeader: React.FC<{
  sliceType: string;
  slicing: boolean;
  violationTotal: number;
  total: number;
  fileIds: (string | number)[];
  knowledgeDetail: RepoItem;
}> = ({
  sliceType,
  slicing,
  violationTotal,
  total,
  fileIds,
  knowledgeDetail,
}) => {
  const { t } = useTranslation();

  return (
    <div className="absolute left-0 flex items-center justify-between w-full px-6 top-6">
      <div className="flex items-center">
        <div className="w-8 h-8 bg-[rgba(22,82,216,0.05)] rounded-md flex items-center justify-center">
          <img src={preview} className="w-5 h-5" alt="" />
        </div>
        <span className="ml-3 text-lg font-semibold text-second">
          {t("knowledge.segmentPreview")}
        </span>
        {sliceType && (
          <span className="ml-3 h-[20px] px-2 leading-[20px] text-[10px] text-[#FFFFFF] rounded-[4px] bg-[#3DC253]">
            {sliceType === "default"
              ? t("knowledge.automatic")
              : t("knowledge.customized")}
          </span>
        )}
        {!slicing ? (
          <span className="text-desc text-sm mt-1.5 ml-2">
            ({t("knowledge.violationCount", { count: violationTotal })}/
            {t("knowledge.totalCount", { count: total })})
          </span>
        ) : (
          <span className="text-desc text-[12px] ml-2">
            {t("knowledge.saveTip")}
          </span>
        )}
      </div>
      {!slicing && violationTotal > 0 && (
        <div
          className="flex items-center gap-1 text-[#275EFF] text-xs cursor-pointer"
          onClick={() => downloadExcel(fileIds, 0, knowledgeDetail.name)}
        >
          <img src={download} className="w-4 h-4" alt="" />
          <span>{t("knowledge.downloadViolationDetails")}</span>
        </div>
      )}
    </div>
  );
};

// 分段预览内容区域
const SegmentPreviewContent: React.FC<{
  slicing: boolean;
  chunkRef: React.RefObject<HTMLDivElement>;
  chunks: Chunk[];
  violationIds: string[];
  setViolationIds: React.Dispatch<React.SetStateAction<string[]>>;
}> = ({ slicing, chunkRef, chunks, violationIds, setViolationIds }) => {
  const { t } = useTranslation();

  const handleViolationToggle = (itemId: string): void => {
    if (violationIds.includes(itemId)) {
      const newViolationIds = violationIds.filter((v) => v !== itemId);
      setViolationIds([...newViolationIds]);
    } else {
      violationIds.push(itemId);
      setViolationIds([...violationIds]);
    }
  };

  if (slicing) {
    return (
      <div className="flex flex-col h-full gap-4 overflow-auto">
        {[1, 2].map((index) => (
          <div
            key={index}
            className="bg-[#F8FAFF] rounded-xl w-[450px] p-4 relative"
          >
            <Lottie
              animationData={jiexiAnimation}
              loop={true}
              autoplay={true}
              style={{ width: "100%", height: "auto" }}
            />
            <div className="absolute left-1/2 top-1/2 transform -translate-x-1/2 -translate-y-1/2 w-[210px] h-[94px] bg-[#fff] rounded-2xl flex flex-col items-center justify-center gap-3">
              <img src={dataCleanWait} className="w-[18px] h-[18px]" alt="" />
              <p className="text-[#8FACFF] text-sm font-medium">
                {t("knowledge.slicing")}
              </p>
            </div>
          </div>
        ))}
      </div>
    );
  }

  return (
    <div className="flex flex-col h-full gap-4 overflow-auto" ref={chunkRef}>
      {chunks.map((item, index) => (
        <div key={item.id} className="rounded-xl bg-[#F6F6FD] p-4">
          <div className="flex items-center">
            <div className="flex items-center flex-1 overflow-hidden">
              {["block", "review"].includes(item.auditSuggest || "") && (
                <div className="rounded border border-[#FFA19B] bg-[#fff5f4] px-2 py-1 text-[#E92215] text-xs mr-2.5">
                  违规
                </div>
              )}
              <img src={order} className="w-3 h-3" alt="" />
              <span
                className="text-xs text-[#F6B728]"
                style={{
                  fontFamily: "SF Pro Text, SF Pro Text-600",
                  fontStyle: "italic",
                }}
              >
                00{index + 1}
              </span>
              <img
                src={
                  item.fileInfoV2 &&
                  typeList.get(
                    generateType(item.fileInfoV2.type?.toLowerCase()) || "",
                  )
                }
                className="w-4 h-4 ml-1"
                alt=""
              />
              <div className="flex-1 ml-1 text-xs font-medium text-overflow text-second">
                {item.fileInfoV2 && item.fileInfoV2.name}
              </div>
            </div>
            <div className="flex items-center">
              <img src={text} className="w-3 h-3 ml-2" alt="" />
              <span className="ml-1 text-desc">{item.charCount}</span>
            </div>
          </div>
          <GlobalMarkDown content={item.markdownContent} isSending={false} />
          {["block", "review"].includes(item.auditSuggest || "") && (
            <div className="w-full flex mt-2 border-t border-[#E2E8FF] py-2 text-[#000] text-sm font-semibold gap-1 overflow-hidden">
              <img
                src={violationIds.includes(item.id) ? arrowDown : arrowRight}
                className="w-4 h-4 cursor-pointer mt-0.5"
                alt=""
                onClick={(e) => {
                  e.stopPropagation();
                  handleViolationToggle(item.id);
                }}
              />
              {!violationIds.includes(item.id) && (
                <span
                  className="max-w-[400px] text-overflow"
                  title={item.auditDetail}
                >
                  {t("knowledge.violationReason", {
                    reason: item.auditDetail,
                  })}
                </span>
              )}
              {violationIds.includes(item.id) && (
                <span className="max-w-[400px]">
                  {t("knowledge.violationReason", {
                    reason: item.auditDetail,
                  })}
                </span>
              )}
            </div>
          )}
        </div>
      ))}
    </div>
  );
};

// 主组件
const DataClean: FC<DataCleanProps> = (props) => {
  const {
    knowledgeDetail,
    uploadList,
    seperatorsOptions,
    fileIds,
    importType,
    sliceType,
    slicing,
    failedList,
  } = props;

  // 使用自定义 hooks
  const dataCleanHook = useDataClean(props);
  const { showMore, setShowMore } = useFileDisplay();
  const { open, setOpen, knowledgeSelectRef } = useKnowledgeSelect();

  const {
    chunkRef,
    configDetail,
    setConfigDetail,
    linkList,
    total,
    chunks,
    violationIds,
    setViolationIds,
    violationTotal,
    selectDefault,
    selectCustom,
    customSlice,
    initConfig,
    reTry,
  } = dataCleanHook;

  return (
    <>
      <div className="flex w-full justify-between items-center pb-4 border-b border-[#E2E8FF] h-[57px]">
        <div className="flex items-center">
          <FileHeader
            importType={importType}
            uploadList={uploadList}
            linkList={linkList}
            showMore={showMore}
            setShowMore={setShowMore}
          />
        </div>
      </div>
      <div className="flex flex-1 w-full gap-6 pt-4 overflow-hidden">
        <div className="flex flex-col items-center flex-1 h-full pt-6 overflow-auto">
          <div className="w-full px-6">
            <FailedFilesSection
              failedList={failedList}
              slicing={slicing}
              reTry={reTry}
            />
            <SegmentationSettings
              sliceType={sliceType}
              selectDefault={selectDefault}
              selectCustom={selectCustom}
              configDetail={configDetail}
              setConfigDetail={setConfigDetail}
              lengthRange={props.lengthRange}
              seperatorsOptions={seperatorsOptions}
              open={open}
              setOpen={setOpen}
              knowledgeSelectRef={knowledgeSelectRef}
              customSlice={customSlice}
              initConfig={initConfig}
            />
            <IndexingMethod />
          </div>
        </div>
        <div className="h-full relative w-1/3 min-w-[516px] border-l border-[#E2E8FF] p-6 pt-[68px] pb-0">
          <SegmentPreviewHeader
            sliceType={sliceType}
            slicing={slicing}
            violationTotal={violationTotal}
            total={total}
            fileIds={fileIds}
            knowledgeDetail={knowledgeDetail}
          />
          <SegmentPreviewContent
            slicing={slicing}
            chunkRef={chunkRef}
            chunks={chunks}
            violationIds={violationIds}
            setViolationIds={setViolationIds}
          />
        </div>
      </div>
    </>
  );
};

export default DataClean;<|MERGE_RESOLUTION|>--- conflicted
+++ resolved
@@ -1,35 +1,35 @@
-import React, { FC } from "react";
-import { Button, Input, InputNumber } from "antd";
-import { useTranslation } from "react-i18next";
-import Lottie from "lottie-react";
-import GlobalMarkDown from "@/components/global-markdown";
-import { typeList } from "@/constants";
-import { downloadExcel, generateType } from "@/utils/utils";
+import React, { FC } from 'react';
+import { Button, Input, InputNumber } from 'antd';
+import { useTranslation } from 'react-i18next';
+import Lottie from 'lottie-react';
+import GlobalMarkDown from '@/components/global-markdown';
+import { typeList } from '@/constants';
+import { downloadExcel, generateType } from '@/utils/utils';
 import {
   Chunk,
   FileStatusResponse,
   FlexibleType,
   RepoItem,
   UploadFile,
-} from "@/types/resource";
-import { useDataClean } from "./hooks/use-data-clean";
-import { useFileDisplay } from "./hooks/use-file-display";
-import { useKnowledgeSelect } from "./hooks/use-knowledge-select";
+} from '@/types/resource';
+import { useDataClean } from './hooks/use-data-clean';
+import { useFileDisplay } from './hooks/use-file-display';
+import { useKnowledgeSelect } from './hooks/use-knowledge-select';
 
 // Images
-import jiexiAnimation from "@/constants/lottie-react/jiexi.json";
-import setting from "@/assets/imgs/knowledge/icon_zhishi_datawashing_setting.png";
-import quote from "@/assets/imgs/knowledge/icon_zhishi_datawashing_index.png";
-import preview from "@/assets/imgs/knowledge/icon_zhishi_datawashing_preview.png";
-import check from "@/assets/imgs/knowledge/icon_dialog_check.png";
-import order from "@/assets/imgs/knowledge/icon_zhishi_order.png";
-import text from "@/assets/imgs/knowledge/icon_zhishi_text.png";
-import select from "@/assets/imgs/knowledge/icon_nav_dropdown.png";
-import restart from "@/assets/imgs/knowledge/bnt_zhishi_restart.png";
-import arrowRight from "@/assets/imgs/knowledge/icon_zhishi_datawashing_rightarow.png";
-import arrowDown from "@/assets/imgs/knowledge/icon_zhishi_datawashing_downarow.png";
-import download from "@/assets/imgs/knowledge/icon_zhishi_download.png";
-import dataCleanWait from "@/assets/imgs/knowledge/data-clean-wait.svg";
+import jiexiAnimation from '@/constants/lottie-react/jiexi.json';
+import setting from '@/assets/imgs/knowledge/icon_zhishi_datawashing_setting.png';
+import quote from '@/assets/imgs/knowledge/icon_zhishi_datawashing_index.png';
+import preview from '@/assets/imgs/knowledge/icon_zhishi_datawashing_preview.png';
+import check from '@/assets/imgs/knowledge/icon_dialog_check.png';
+import order from '@/assets/imgs/knowledge/icon_zhishi_order.png';
+import text from '@/assets/imgs/knowledge/icon_zhishi_text.png';
+import select from '@/assets/imgs/knowledge/icon_nav_dropdown.png';
+import restart from '@/assets/imgs/knowledge/bnt_zhishi_restart.png';
+import arrowRight from '@/assets/imgs/knowledge/icon_zhishi_datawashing_rightarow.png';
+import arrowDown from '@/assets/imgs/knowledge/icon_zhishi_datawashing_downarow.png';
+import download from '@/assets/imgs/knowledge/icon_zhishi_download.png';
+import dataCleanWait from '@/assets/imgs/knowledge/data-clean-wait.svg';
 
 interface DataCleanProps {
   tag: string;
@@ -69,30 +69,30 @@
 }> = ({ importType, uploadList, linkList, showMore, setShowMore }) => {
   const { t } = useTranslation();
 
-  if (importType === "text") {
+  if (importType === 'text') {
     return (
       <div
         className="relative ml-4 w-[400px] px-3.5 py-2.5 bg-[#EFF1F9] flex items-center"
         style={{ borderRadius: 10 }}
-        onClick={(event) => {
+        onClick={event => {
           event.stopPropagation();
           setShowMore(!showMore);
         }}
       >
         <img
-          src={typeList.get(uploadList[0]?.type || "")}
+          src={typeList.get(uploadList[0]?.type || '')}
           className="w-[22px] h-[22px] flex-shrink-0"
           alt=""
         />
         <p
           className="flex-1 ml-2 text-sm font-medium text-overflow text-second"
-          title={uploadList[0]?.name || ""}
+          title={uploadList[0]?.name || ''}
         >
-          {uploadList[0]?.name || ""}
+          {uploadList[0]?.name || ''}
         </p>
         {uploadList.length > 1 && (
           <span className="ml-2 text-desc">
-            {t("knowledge.filesCount", { count: uploadList.length })}
+            {t('knowledge.filesCount', { count: uploadList.length })}
           </span>
         )}
         {uploadList.length > 1 && (
@@ -100,13 +100,13 @@
         )}
         {showMore && uploadList.length > 1 && (
           <div className="absolute right-0 top-[42px] list-options py-3.5 pt-2 w-full z-10 max-h-[205px] overflow-auto">
-            {uploadList.slice(1).map((item) => (
+            {uploadList.slice(1).map(item => (
               <div
                 key={item.id}
                 className="w-full px-5 py-1.5 pr-4 text-desc font-medium hover:bg-[#F9FAFB] flex items-center"
               >
                 <img
-                  src={typeList.get(item.type || "")}
+                  src={typeList.get(item.type || '')}
                   className="flex-shrink-0 w-4 h-4"
                   alt=""
                 />
@@ -121,12 +121,12 @@
     );
   }
 
-  if (importType === "web") {
+  if (importType === 'web') {
     return (
       <div
         className="relative ml-4 w-[400px] px-3.5 py-2.5 bg-[#EFF1F9] flex items-center"
         style={{ borderRadius: 10 }}
-        onClick={(event) => {
+        onClick={event => {
           event.stopPropagation();
           setShowMore(!showMore);
         }}
@@ -139,7 +139,7 @@
         </p>
         {linkList.length > 1 && (
           <span className="ml-2 text-desc">
-            {t("knowledge.filesCount", { count: linkList.length })}
+            {t('knowledge.filesCount', { count: linkList.length })}
           </span>
         )}
         {linkList.length > 1 && (
@@ -181,16 +181,16 @@
   return (
     <div className="mb-4">
       <div className="flex items-center">
-        <span>{t("knowledge.failedCount", { count: failedList.length })}</span>
+        <span>{t('knowledge.failedCount', { count: failedList.length })}</span>
         <div
           className="flex items-center text-[#757575] text-xs cursor-pointer"
           onClick={reTry}
         >
           <img src={restart} className="w-4 h-4" alt="" />
-          <p className="ml-1.5">{t("knowledge.retry")}</p>
-        </div>
-      </div>
-      {failedList.map((u) => (
+          <p className="ml-1.5">{t('knowledge.retry')}</p>
+        </div>
+      </div>
+      {failedList.map(u => (
         <div
           key={u.id}
           className="bg-[#fef6f5] rounded-xl p-2.5 flex items-center gap-2 justify-between mt-2"
@@ -198,7 +198,7 @@
           <div className="flex items-center overflow-hidden">
             <img
               src={typeList.get(
-                generateType(u.type?.toLowerCase() || "") || "",
+                generateType(u.type?.toLowerCase() || '') || ''
               )}
               className="w-[22px] h-[22px]"
               alt=""
@@ -266,25 +266,25 @@
           <img src={setting} className="w-5 h-5" alt="" />
         </div>
         <span className="ml-3 text-lg font-semibold text-second">
-          {t("knowledge.segmentationSettings")}
+          {t('knowledge.segmentationSettings')}
         </span>
       </div>
       <div
         className={`mt-3 border border-${
-          sliceType === "default" ? "[#009dff]" : "[#e7ecff]"
+          sliceType === 'default' ? '[#009dff]' : '[#e7ecff]'
         } rounded-lg px-6 py-4 cursor-pointer flex justify-between items-center`}
         onClick={selectDefault}
       >
         <div>
           <h2 className="text-xl font-medium text-second">
-            {t("knowledge.autoSegmentationAndCleaning")}
+            {t('knowledge.autoSegmentationAndCleaning')}
           </h2>
           <p className="mt-2 text-desc">
-            {t("knowledge.autoSegmentationAndCleaningDesc")}
+            {t('knowledge.autoSegmentationAndCleaningDesc')}
           </p>
         </div>
         <div className="w-5 h-5 bg-[#275EFF] rounded-full flex justify-center items-center">
-          {sliceType === "default" ? (
+          {sliceType === 'default' ? (
             <img src={check} className="w-4 h-4" alt="" />
           ) : (
             <span className="border border-[#d3d3d3] w-5 h-5 rounded-full bg-[#EFF1F9]"></span>
@@ -293,51 +293,47 @@
       </div>
       <div
         className={`mt-3 border border-${
-          sliceType === "custom" ? "[#009dff]" : "[#e7ecff]"
+          sliceType === 'custom' ? '[#009dff]' : '[#e7ecff]'
         } rounded-lg px-6 py-4 cursor-pointer`}
         onClick={selectCustom}
       >
         <div className="flex items-center justify-between">
           <div>
             <h2 className="text-xl font-medium text-second">
-              {t("knowledge.custom")}
+              {t('knowledge.custom')}
             </h2>
-            <p className="mt-2 text-desc">{t("knowledge.customDesc")}</p>
+            <p className="mt-2 text-desc">{t('knowledge.customDesc')}</p>
           </div>
           <div className="w-5 h-5 bg-[#275EFF] rounded-full flex justify-center items-center">
-            {sliceType === "custom" ? (
+            {sliceType === 'custom' ? (
               <img src={check} className="w-4 h-4" alt="" />
             ) : (
               <span className="border border-[#d3d3d3] w-5 h-5 rounded-full bg-[#EFF1F9]"></span>
             )}
           </div>
         </div>
-        {sliceType === "custom" && (
+        {sliceType === 'custom' && (
           <div className="mt-5">
             <div className="text-sm font-medium text-second">
-              {t("knowledge.segmentIdentifier")}
+              {t('knowledge.segmentIdentifier')}
             </div>
             <div ref={knowledgeSelectRef} className="relative mt-1.5 h-[40px]">
               <Input
                 value={configDetail.seperator}
-                onChange={(event) => {
+                onChange={event => {
                   const newConfig = { ...configDetail };
                   newConfig.seperator = event.target.value;
                   setConfigDetail(newConfig);
                 }}
-                placeholder={t("knowledge.pleaseEnter")}
+                placeholder={t('knowledge.pleaseEnter')}
                 className="absolute top-0 left-0 z-10 global-input"
                 onFocus={() => setOpen(true)}
               />
             </div>
             <div className="mt-6 text-sm font-medium text-second">
-<<<<<<< HEAD
-              {t("knowledge.segmentLength")}{" "}
-=======
               {t('knowledge.segmentLength')}
->>>>>>> 70e63f58
               <span className="text-xs text-desc">
-                {t("knowledge.supportSegmentLength", {
+                {t('knowledge.supportSegmentLength', {
                   min: lengthRange[0],
                   max: lengthRange[1],
                 })}
@@ -349,14 +345,14 @@
                 max={lengthRange[1] || 0}
                 controls={false}
                 value={configDetail.min}
-                onChange={(value) => {
+                onChange={value => {
                   if (value) {
                     const newConfig = { ...configDetail };
                     newConfig.min = value as number;
                     setConfigDetail(newConfig);
                   }
                 }}
-                placeholder={t("knowledge.pleaseEnter")}
+                placeholder={t('knowledge.pleaseEnter')}
                 className="global-input w-[141px] py-1"
               />
               <span className="w-5 h-[1px] bg-[#d3d3d3] mx-2"></span>
@@ -364,7 +360,7 @@
                 min={lengthRange[0] || 0}
                 max={lengthRange[1] || 0}
                 value={configDetail.max}
-                onChange={(value) => {
+                onChange={value => {
                   if (value) {
                     const newConfig = { ...configDetail };
                     newConfig.max = value;
@@ -372,7 +368,7 @@
                   }
                 }}
                 controls={false}
-                placeholder={t("knowledge.pleaseEnter")}
+                placeholder={t('knowledge.pleaseEnter')}
                 className="global-input w-[141px] py-1"
               />
             </div>
@@ -382,14 +378,14 @@
                 className="primary-btn w-[90px] h-10"
                 onClick={() => customSlice()}
               >
-                {t("knowledge.preview")}
+                {t('knowledge.preview')}
               </Button>
               <Button
                 type="text"
                 className="second-btn w-[90px] h-10"
                 onClick={() => initConfig()}
               >
-                {t("knowledge.reset")}
+                {t('knowledge.reset')}
               </Button>
             </div>
           </div>
@@ -410,15 +406,15 @@
           <img src={quote} className="w-5 h-5" alt="" />
         </div>
         <span className="ml-3 text-lg font-semibold text-second">
-          {t("knowledge.indexingMethod")}
+          {t('knowledge.indexingMethod')}
         </span>
       </div>
       <div className="mt-3 border border-[#009dff] rounded-lg px-6 py-4 flex justify-between items-center">
         <div>
           <h2 className="text-xl font-medium text-second">
-            {t("knowledge.highQuality")}
+            {t('knowledge.highQuality')}
           </h2>
-          <p className="mt-2 text-desc">{t("knowledge.highQualityDesc")}</p>
+          <p className="mt-2 text-desc">{t('knowledge.highQualityDesc')}</p>
         </div>
       </div>
     </>
@@ -450,23 +446,23 @@
           <img src={preview} className="w-5 h-5" alt="" />
         </div>
         <span className="ml-3 text-lg font-semibold text-second">
-          {t("knowledge.segmentPreview")}
+          {t('knowledge.segmentPreview')}
         </span>
         {sliceType && (
           <span className="ml-3 h-[20px] px-2 leading-[20px] text-[10px] text-[#FFFFFF] rounded-[4px] bg-[#3DC253]">
-            {sliceType === "default"
-              ? t("knowledge.automatic")
-              : t("knowledge.customized")}
+            {sliceType === 'default'
+              ? t('knowledge.automatic')
+              : t('knowledge.customized')}
           </span>
         )}
         {!slicing ? (
           <span className="text-desc text-sm mt-1.5 ml-2">
-            ({t("knowledge.violationCount", { count: violationTotal })}/
-            {t("knowledge.totalCount", { count: total })})
+            ({t('knowledge.violationCount', { count: violationTotal })}/
+            {t('knowledge.totalCount', { count: total })})
           </span>
         ) : (
           <span className="text-desc text-[12px] ml-2">
-            {t("knowledge.saveTip")}
+            {t('knowledge.saveTip')}
           </span>
         )}
       </div>
@@ -476,7 +472,7 @@
           onClick={() => downloadExcel(fileIds, 0, knowledgeDetail.name)}
         >
           <img src={download} className="w-4 h-4" alt="" />
-          <span>{t("knowledge.downloadViolationDetails")}</span>
+          <span>{t('knowledge.downloadViolationDetails')}</span>
         </div>
       )}
     </div>
@@ -495,7 +491,7 @@
 
   const handleViolationToggle = (itemId: string): void => {
     if (violationIds.includes(itemId)) {
-      const newViolationIds = violationIds.filter((v) => v !== itemId);
+      const newViolationIds = violationIds.filter(v => v !== itemId);
       setViolationIds([...newViolationIds]);
     } else {
       violationIds.push(itemId);
@@ -506,7 +502,7 @@
   if (slicing) {
     return (
       <div className="flex flex-col h-full gap-4 overflow-auto">
-        {[1, 2].map((index) => (
+        {[1, 2].map(index => (
           <div
             key={index}
             className="bg-[#F8FAFF] rounded-xl w-[450px] p-4 relative"
@@ -515,12 +511,12 @@
               animationData={jiexiAnimation}
               loop={true}
               autoplay={true}
-              style={{ width: "100%", height: "auto" }}
+              style={{ width: '100%', height: 'auto' }}
             />
             <div className="absolute left-1/2 top-1/2 transform -translate-x-1/2 -translate-y-1/2 w-[210px] h-[94px] bg-[#fff] rounded-2xl flex flex-col items-center justify-center gap-3">
               <img src={dataCleanWait} className="w-[18px] h-[18px]" alt="" />
               <p className="text-[#8FACFF] text-sm font-medium">
-                {t("knowledge.slicing")}
+                {t('knowledge.slicing')}
               </p>
             </div>
           </div>
@@ -535,7 +531,7 @@
         <div key={item.id} className="rounded-xl bg-[#F6F6FD] p-4">
           <div className="flex items-center">
             <div className="flex items-center flex-1 overflow-hidden">
-              {["block", "review"].includes(item.auditSuggest || "") && (
+              {['block', 'review'].includes(item.auditSuggest || '') && (
                 <div className="rounded border border-[#FFA19B] bg-[#fff5f4] px-2 py-1 text-[#E92215] text-xs mr-2.5">
                   违规
                 </div>
@@ -544,8 +540,8 @@
               <span
                 className="text-xs text-[#F6B728]"
                 style={{
-                  fontFamily: "SF Pro Text, SF Pro Text-600",
-                  fontStyle: "italic",
+                  fontFamily: 'SF Pro Text, SF Pro Text-600',
+                  fontStyle: 'italic',
                 }}
               >
                 00{index + 1}
@@ -554,7 +550,7 @@
                 src={
                   item.fileInfoV2 &&
                   typeList.get(
-                    generateType(item.fileInfoV2.type?.toLowerCase()) || "",
+                    generateType(item.fileInfoV2.type?.toLowerCase()) || ''
                   )
                 }
                 className="w-4 h-4 ml-1"
@@ -570,13 +566,13 @@
             </div>
           </div>
           <GlobalMarkDown content={item.markdownContent} isSending={false} />
-          {["block", "review"].includes(item.auditSuggest || "") && (
+          {['block', 'review'].includes(item.auditSuggest || '') && (
             <div className="w-full flex mt-2 border-t border-[#E2E8FF] py-2 text-[#000] text-sm font-semibold gap-1 overflow-hidden">
               <img
                 src={violationIds.includes(item.id) ? arrowDown : arrowRight}
                 className="w-4 h-4 cursor-pointer mt-0.5"
                 alt=""
-                onClick={(e) => {
+                onClick={e => {
                   e.stopPropagation();
                   handleViolationToggle(item.id);
                 }}
@@ -586,14 +582,14 @@
                   className="max-w-[400px] text-overflow"
                   title={item.auditDetail}
                 >
-                  {t("knowledge.violationReason", {
+                  {t('knowledge.violationReason', {
                     reason: item.auditDetail,
                   })}
                 </span>
               )}
               {violationIds.includes(item.id) && (
                 <span className="max-w-[400px]">
-                  {t("knowledge.violationReason", {
+                  {t('knowledge.violationReason', {
                     reason: item.auditDetail,
                   })}
                 </span>
@@ -607,7 +603,7 @@
 };
 
 // 主组件
-const DataClean: FC<DataCleanProps> = (props) => {
+const DataClean: FC<DataCleanProps> = props => {
   const {
     knowledgeDetail,
     uploadList,
