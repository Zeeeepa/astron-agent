import React, { FC } from "react";
import { Button, Input, InputNumber } from "antd";
import { useTranslation } from "react-i18next";
import Lottie from "lottie-react";
import GlobalMarkDown from "@/components/global-markdown";
import { typeList } from "@/constants";
import { downloadExcel, generateType } from "@/utils/utils";
import {
  Chunk,
  FileStatusResponse,
  FlexibleType,
  RepoItem,
  UploadFile,
} from "@/types/resource";
import { useDataClean } from "./hooks/use-data-clean";
import { useFileDisplay } from "./hooks/use-file-display";
import { useKnowledgeSelect } from "./hooks/use-knowledge-select";

// Images
import jiexiAnimation from "@/constants/lottie-react/jiexi.json";
import setting from "@/assets/imgs/knowledge/icon_zhishi_datawashing_setting.png";
import quote from "@/assets/imgs/knowledge/icon_zhishi_datawashing_index.png";
import preview from "@/assets/imgs/knowledge/icon_zhishi_datawashing_preview.png";
import check from "@/assets/imgs/knowledge/icon_dialog_check.png";
import order from "@/assets/imgs/knowledge/icon_zhishi_order.png";
import text from "@/assets/imgs/knowledge/icon_zhishi_text.png";
import select from "@/assets/imgs/knowledge/icon_nav_dropdown.png";
import restart from "@/assets/imgs/knowledge/bnt_zhishi_restart.png";
import arrowRight from "@/assets/imgs/knowledge/icon_zhishi_datawashing_rightarow.png";
import arrowDown from "@/assets/imgs/knowledge/icon_zhishi_datawashing_downarow.png";
import download from "@/assets/imgs/knowledge/icon_zhishi_download.png";
import dataCleanWait from "@/assets/imgs/knowledge/data-clean-wait.svg";

interface DataCleanProps {
  tag: string;
  setSparkFiles: React.Dispatch<React.SetStateAction<UploadFile[]>>;
  knowledgeDetail: RepoItem;
  setStep: (step: number) => void;
  uploadList: UploadFile[];
  repoId: string;
  lengthRange: number[];
  customConfig: Record<string, FlexibleType>;
  fileIds: (string | number)[];
  setFileIds: React.Dispatch<React.SetStateAction<(string | number)[]>>;
  setUploadList: React.Dispatch<React.SetStateAction<UploadFile[]>>;
  importType: string;
  linkValue: string;
  parentId: number | string;
  defaultConfig: Record<string, FlexibleType>;
  slicing: boolean;
  setSlicing: (slicing: boolean) => void;
  sliceType: string;
  setSliceType: (type: string) => void;
  saveDisabled: boolean;
  setSaveDisabled: (disabled: boolean) => void;
  failedList: FileStatusResponse[];
  setFailedList: (list: FileStatusResponse[]) => void;
  seperatorsOptions: Record<string, FlexibleType>[];
  setNewSaveDisabled: (disabled: boolean) => void;
}

// 文件头部组件
const FileHeader: React.FC<{
  importType: string;
  uploadList: UploadFile[];
  linkList: string[];
  showMore: boolean;
  setShowMore: (show: boolean) => void;
}> = ({ importType, uploadList, linkList, showMore, setShowMore }) => {
  const { t } = useTranslation();

  if (importType === "text") {
    return (
      <div
        className="relative ml-4 w-[400px] px-3.5 py-2.5 bg-[#EFF1F9] flex items-center"
        style={{ borderRadius: 10 }}
        onClick={(event) => {
          event.stopPropagation();
          setShowMore(!showMore);
        }}
      >
        <img
          src={typeList.get(uploadList[0]?.type || "")}
          className="w-[22px] h-[22px] flex-shrink-0"
          alt=""
        />
        <p
          className="flex-1 ml-2 text-sm font-medium text-overflow text-second"
          title={uploadList[0]?.name || ""}
        >
          {uploadList[0]?.name || ""}
        </p>
        {uploadList.length > 1 && (
          <span className="ml-2 text-desc">
            {t("knowledge.filesCount", { count: uploadList.length })}
          </span>
        )}
        {uploadList.length > 1 && (
          <img src={select} className="w-4 h-4 ml-2" alt="" />
        )}
        {showMore && uploadList.length > 1 && (
          <div className="absolute right-0 top-[42px] list-options py-3.5 pt-2 w-full z-10 max-h-[205px] overflow-auto">
            {uploadList.slice(1).map((item) => (
              <div
                key={item.id}
                className="w-full px-5 py-1.5 pr-4 text-desc font-medium hover:bg-[#F9FAFB] flex items-center"
              >
                <img
                  src={typeList.get(item.type || "")}
                  className="flex-shrink-0 w-4 h-4"
                  alt=""
                />
                <span className="ml-2.5 flex-1 text-overflow" title={item.name}>
                  {item.name}
                </span>
              </div>
            ))}
          </div>
        )}
      </div>
    );
  }

  if (importType === "web") {
    return (
      <div
        className="relative ml-4 w-[400px] px-3.5 py-2.5 bg-[#EFF1F9] flex items-center"
        style={{ borderRadius: 10 }}
        onClick={(event) => {
          event.stopPropagation();
          setShowMore(!showMore);
        }}
      >
        <p
          className="flex-1 ml-2 text-sm font-medium text-overflow text-second"
          title={linkList[0]}
        >
          {linkList[0]}
        </p>
        {linkList.length > 1 && (
          <span className="ml-2 text-desc">
            {t("knowledge.filesCount", { count: linkList.length })}
          </span>
        )}
        {linkList.length > 1 && (
          <img src={select} className="w-4 h-4 ml-2" alt="" />
        )}
        {showMore && linkList.length > 1 && (
          <div className="absolute right-0 top-[42px] list-options py-3.5 pt-2 w-full z-10">
            {linkList.slice(1).map((item, index) => (
              <div
                key={index}
                className="w-full px-5 py-1.5 pr-4 text-desc font-medium hover:bg-[#F9FAFB] cursor-pointer flex items-center"
              >
                <span className="ml-2.5 flex-1 text-overflow" title={item}>
                  {item}
                </span>
              </div>
            ))}
          </div>
        )}
      </div>
    );
  }

  return null;
};

// 失败文件展示组件
const FailedFilesSection: React.FC<{
  failedList: FileStatusResponse[];
  slicing: boolean;
  reTry: () => void;
}> = ({ failedList, slicing, reTry }) => {
  const { t } = useTranslation();

  if (failedList.length === 0 || slicing) {
    return null;
  }

  return (
    <div className="mb-4">
      <div className="flex items-center">
        <span>{t("knowledge.failedCount", { count: failedList.length })}</span>
        <div
          className="flex items-center text-[#757575] text-xs cursor-pointer"
          onClick={reTry}
        >
          <img src={restart} className="w-4 h-4" alt="" />
          <p className="ml-1.5">{t("knowledge.retry")}</p>
        </div>
      </div>
      {failedList.map((u) => (
        <div
          key={u.id}
          className="bg-[#fef6f5] rounded-xl p-2.5 flex items-center gap-2 justify-between mt-2"
        >
          <div className="flex items-center overflow-hidden">
            <img
              src={typeList.get(
                generateType(u.type?.toLowerCase() || "") || ""
              )}
              className="w-[22px] h-[22px]"
              alt=""
            />
            <div
              className="text-second text-sm ml-2.5 max-w-[500px] text-overflow"
              title={u.name}
            >
              {u.name}
            </div>
          </div>
          <p className="flex-1 text-desc text-overflow" title={u?.reason}>
            {u?.reason}
          </p>
        </div>
      ))}
    </div>
  );
};

// 分割设置组件
const SegmentationSettings: React.FC<{
  sliceType: string;
  selectDefault: () => void;
  selectCustom: () => void;
  configDetail: {
    min: number;
    max: number;
    seperator: string;
  };
  setConfigDetail: React.Dispatch<
    React.SetStateAction<{
      min: number;
      max: number;
      seperator: string;
    }>
  >;
  lengthRange: number[];
  seperatorsOptions: Record<string, FlexibleType>[];
  open: boolean;
  setOpen: (open: boolean) => void;
  knowledgeSelectRef: React.RefObject<HTMLDivElement>;
  customSlice: () => void;
  initConfig: () => void;
}> = ({
  sliceType,
  selectDefault,
  selectCustom,
  configDetail,
  setConfigDetail,
  lengthRange,
  seperatorsOptions,
  open,
  setOpen,
  knowledgeSelectRef,
  customSlice,
  initConfig,
}) => {
  const { t } = useTranslation();

  return (
    <>
      <div className="flex items-center">
        <div className="w-8 h-8 bg-[#e8e1e9] rounded-md flex items-center justify-center">
          <img src={setting} className="w-5 h-5" alt="" />
        </div>
        <span className="ml-3 text-lg font-semibold text-second">
          {t("knowledge.segmentationSettings")}
        </span>
      </div>
      <div
        className={`mt-3 border border-${
          sliceType === "default" ? "[#009dff]" : "[#e7ecff]"
        } rounded-lg px-6 py-4 cursor-pointer flex justify-between items-center`}
        onClick={selectDefault}
      >
        <div>
          <h2 className="text-xl font-medium text-second">
            {t("knowledge.autoSegmentationAndCleaning")}
          </h2>
          <p className="mt-2 text-desc">
            {t("knowledge.autoSegmentationAndCleaningDesc")}
          </p>
        </div>
        <div className="w-5 h-5 bg-[#275EFF] rounded-full flex justify-center items-center">
          {sliceType === "default" ? (
            <img src={check} className="w-4 h-4" alt="" />
          ) : (
            <span className="border border-[#d3d3d3] w-5 h-5 rounded-full bg-[#EFF1F9]"></span>
          )}
        </div>
      </div>
      <div
        className={`mt-3 border border-${
          sliceType === "custom" ? "[#009dff]" : "[#e7ecff]"
        } rounded-lg px-6 py-4 cursor-pointer`}
        onClick={selectCustom}
      >
        <div className="flex items-center justify-between">
          <div>
            <h2 className="text-xl font-medium text-second">
              {t("knowledge.custom")}
            </h2>
            <p className="mt-2 text-desc">{t("knowledge.customDesc")}</p>
          </div>
          <div className="w-5 h-5 bg-[#275EFF] rounded-full flex justify-center items-center">
            {sliceType === "custom" ? (
              <img src={check} className="w-4 h-4" alt="" />
            ) : (
              <span className="border border-[#d3d3d3] w-5 h-5 rounded-full bg-[#EFF1F9]"></span>
            )}
          </div>
        </div>
        {sliceType === "custom" && (
          <div className="mt-5">
            <div className="text-sm font-medium text-second">
              {t("knowledge.segmentIdentifier")}
            </div>
            <div ref={knowledgeSelectRef} className="relative mt-1.5 h-[40px]">
              <Input
                value={configDetail.seperator}
                onChange={(event) => {
                  const newConfig = { ...configDetail };
                  newConfig.seperator = event.target.value;
                  setConfigDetail(newConfig);
                }}
                placeholder={t("knowledge.pleaseEnter")}
                className="absolute top-0 left-0 z-10 global-input"
                onFocus={() => setOpen(true)}
              />
            </div>
            <div className="mt-6 text-sm font-medium text-second">
<<<<<<< HEAD
              {t('knowledge.segmentLength')}
=======
              {t("knowledge.segmentLength")}
>>>>>>> 7692b383
              <span className="text-xs text-desc">
                {t("knowledge.supportSegmentLength", {
                  min: lengthRange[0],
                  max: lengthRange[1],
                })}
              </span>
            </div>
            <div className="flex items-center mt-1.5">
              <InputNumber
                min={lengthRange[0] || 0}
                max={lengthRange[1] || 0}
                controls={false}
                value={configDetail.min}
                onChange={(value) => {
                  if (value) {
                    const newConfig = { ...configDetail };
                    newConfig.min = value as number;
                    setConfigDetail(newConfig);
                  }
                }}
                placeholder={t("knowledge.pleaseEnter")}
                className="global-input w-[141px] py-1"
              />
              <span className="w-5 h-[1px] bg-[#d3d3d3] mx-2"></span>
              <InputNumber
                min={lengthRange[0] || 0}
                max={lengthRange[1] || 0}
                value={configDetail.max}
                onChange={(value) => {
                  if (value) {
                    const newConfig = { ...configDetail };
                    newConfig.max = value;
                    setConfigDetail(newConfig);
                  }
                }}
                controls={false}
                placeholder={t("knowledge.pleaseEnter")}
                className="global-input w-[141px] py-1"
              />
            </div>
            <div className="flex gap-3 mt-5">
              <Button
                type="primary"
                className="primary-btn w-[90px] h-10"
                onClick={() => customSlice()}
              >
                {t("knowledge.preview")}
              </Button>
              <Button
                type="text"
                className="second-btn w-[90px] h-10"
                onClick={() => initConfig()}
              >
                {t("knowledge.reset")}
              </Button>
            </div>
          </div>
        )}
      </div>
    </>
  );
};

// 索引方法组件
const IndexingMethod: React.FC = () => {
  const { t } = useTranslation();

  return (
    <>
      <div className="flex items-center mt-9">
        <div className="w-8 h-8 bg-[#e8e1e9] rounded-md flex items-center justify-center">
          <img src={quote} className="w-5 h-5" alt="" />
        </div>
        <span className="ml-3 text-lg font-semibold text-second">
          {t("knowledge.indexingMethod")}
        </span>
      </div>
      <div className="mt-3 border border-[#009dff] rounded-lg px-6 py-4 flex justify-between items-center">
        <div>
          <h2 className="text-xl font-medium text-second">
            {t("knowledge.highQuality")}
          </h2>
          <p className="mt-2 text-desc">{t("knowledge.highQualityDesc")}</p>
        </div>
      </div>
    </>
  );
};

// 分段预览组件头部
const SegmentPreviewHeader: React.FC<{
  sliceType: string;
  slicing: boolean;
  violationTotal: number;
  total: number;
  fileIds: (string | number)[];
  knowledgeDetail: RepoItem;
}> = ({
  sliceType,
  slicing,
  violationTotal,
  total,
  fileIds,
  knowledgeDetail,
}) => {
  const { t } = useTranslation();

  return (
    <div className="absolute left-0 flex items-center justify-between w-full px-6 top-6">
      <div className="flex items-center">
        <div className="w-8 h-8 bg-[rgba(22,82,216,0.05)] rounded-md flex items-center justify-center">
          <img src={preview} className="w-5 h-5" alt="" />
        </div>
        <span className="ml-3 text-lg font-semibold text-second">
          {t("knowledge.segmentPreview")}
        </span>
        {sliceType && (
          <span className="ml-3 h-[20px] px-2 leading-[20px] text-[10px] text-[#FFFFFF] rounded-[4px] bg-[#3DC253]">
            {sliceType === "default"
              ? t("knowledge.automatic")
              : t("knowledge.customized")}
          </span>
        )}
        {!slicing ? (
          <span className="text-desc text-sm mt-1.5 ml-2">
            ({t("knowledge.violationCount", { count: violationTotal })}/
            {t("knowledge.totalCount", { count: total })})
          </span>
        ) : (
          <span className="text-desc text-[12px] ml-2">
            {t("knowledge.saveTip")}
          </span>
        )}
      </div>
      {!slicing && violationTotal > 0 && (
        <div
          className="flex items-center gap-1 text-[#275EFF] text-xs cursor-pointer"
          onClick={() => downloadExcel(fileIds, 0, knowledgeDetail.name)}
        >
          <img src={download} className="w-4 h-4" alt="" />
          <span>{t("knowledge.downloadViolationDetails")}</span>
        </div>
      )}
    </div>
  );
};

// 分段预览内容区域
const SegmentPreviewContent: React.FC<{
  slicing: boolean;
  chunkRef: React.RefObject<HTMLDivElement>;
  chunks: Chunk[];
  violationIds: string[];
  setViolationIds: React.Dispatch<React.SetStateAction<string[]>>;
}> = ({ slicing, chunkRef, chunks, violationIds, setViolationIds }) => {
  const { t } = useTranslation();

  const handleViolationToggle = (itemId: string): void => {
    if (violationIds.includes(itemId)) {
      const newViolationIds = violationIds.filter((v) => v !== itemId);
      setViolationIds([...newViolationIds]);
    } else {
      violationIds.push(itemId);
      setViolationIds([...violationIds]);
    }
  };

  if (slicing) {
    return (
      <div className="flex flex-col h-full gap-4 overflow-auto">
        {[1, 2].map((index) => (
          <div
            key={index}
            className="bg-[#F8FAFF] rounded-xl w-[450px] p-4 relative"
          >
            <Lottie
              animationData={jiexiAnimation}
              loop={true}
              autoplay={true}
              style={{ width: "100%", height: "auto" }}
            />
            <div className="absolute left-1/2 top-1/2 transform -translate-x-1/2 -translate-y-1/2 w-[210px] h-[94px] bg-[#fff] rounded-2xl flex flex-col items-center justify-center gap-3">
              <img src={dataCleanWait} className="w-[18px] h-[18px]" alt="" />
              <p className="text-[#8FACFF] text-sm font-medium">
                {t("knowledge.slicing")}
              </p>
            </div>
          </div>
        ))}
      </div>
    );
  }

  return (
    <div className="flex flex-col h-full gap-4 overflow-auto" ref={chunkRef}>
      {chunks.map((item, index) => (
        <div key={item.id} className="rounded-xl bg-[#F6F6FD] p-4">
          <div className="flex items-center">
            <div className="flex items-center flex-1 overflow-hidden">
              {["block", "review"].includes(item.auditSuggest || "") && (
                <div className="rounded border border-[#FFA19B] bg-[#fff5f4] px-2 py-1 text-[#E92215] text-xs mr-2.5">
                  违规
                </div>
              )}
              <img src={order} className="w-3 h-3" alt="" />
              <span
                className="text-xs text-[#F6B728]"
                style={{
                  fontFamily: "SF Pro Text, SF Pro Text-600",
                  fontStyle: "italic",
                }}
              >
                00{index + 1}
              </span>
              <img
                src={
                  item.fileInfoV2 &&
                  typeList.get(
                    generateType(item.fileInfoV2.type?.toLowerCase()) || ""
                  )
                }
                className="w-4 h-4 ml-1"
                alt=""
              />
              <div className="flex-1 ml-1 text-xs font-medium text-overflow text-second">
                {item.fileInfoV2 && item.fileInfoV2.name}
              </div>
            </div>
            <div className="flex items-center">
              <img src={text} className="w-3 h-3 ml-2" alt="" />
              <span className="ml-1 text-desc">{item.charCount}</span>
            </div>
          </div>
          <GlobalMarkDown content={item.markdownContent} isSending={false} />
          {["block", "review"].includes(item.auditSuggest || "") && (
            <div className="w-full flex mt-2 border-t border-[#E2E8FF] py-2 text-[#000] text-sm font-semibold gap-1 overflow-hidden">
              <img
                src={violationIds.includes(item.id) ? arrowDown : arrowRight}
                className="w-4 h-4 cursor-pointer mt-0.5"
                alt=""
                onClick={(e) => {
                  e.stopPropagation();
                  handleViolationToggle(item.id);
                }}
              />
              {!violationIds.includes(item.id) && (
                <span
                  className="max-w-[400px] text-overflow"
                  title={item.auditDetail}
                >
                  {t("knowledge.violationReason", {
                    reason: item.auditDetail,
                  })}
                </span>
              )}
              {violationIds.includes(item.id) && (
                <span className="max-w-[400px]">
                  {t("knowledge.violationReason", {
                    reason: item.auditDetail,
                  })}
                </span>
              )}
            </div>
          )}
        </div>
      ))}
    </div>
  );
};

// 主组件
const DataClean: FC<DataCleanProps> = (props) => {
  const {
    knowledgeDetail,
    uploadList,
    seperatorsOptions,
    fileIds,
    importType,
    sliceType,
    slicing,
    failedList,
  } = props;

  // 使用自定义 hooks
  const dataCleanHook = useDataClean(props);
  const { showMore, setShowMore } = useFileDisplay();
  const { open, setOpen, knowledgeSelectRef } = useKnowledgeSelect();

  const {
    chunkRef,
    configDetail,
    setConfigDetail,
    linkList,
    total,
    chunks,
    violationIds,
    setViolationIds,
    violationTotal,
    selectDefault,
    selectCustom,
    customSlice,
    initConfig,
    reTry,
  } = dataCleanHook;

  return (
    <>
      <div className="flex w-full justify-between items-center pb-4 border-b border-[#E2E8FF] h-[57px]">
        <div className="flex items-center">
          <FileHeader
            importType={importType}
            uploadList={uploadList}
            linkList={linkList}
            showMore={showMore}
            setShowMore={setShowMore}
          />
        </div>
      </div>
      <div className="flex flex-1 w-full gap-6 pt-4 overflow-hidden">
        <div className="flex flex-col items-center flex-1 h-full pt-6 overflow-auto">
          <div className="w-full px-6">
            <FailedFilesSection
              failedList={failedList}
              slicing={slicing}
              reTry={reTry}
            />
            <SegmentationSettings
              sliceType={sliceType}
              selectDefault={selectDefault}
              selectCustom={selectCustom}
              configDetail={configDetail}
              setConfigDetail={setConfigDetail}
              lengthRange={props.lengthRange}
              seperatorsOptions={seperatorsOptions}
              open={open}
              setOpen={setOpen}
              knowledgeSelectRef={knowledgeSelectRef}
              customSlice={customSlice}
              initConfig={initConfig}
            />
            <IndexingMethod />
          </div>
        </div>
        <div className="h-full relative w-1/3 min-w-[516px] border-l border-[#E2E8FF] p-6 pt-[68px] pb-0">
          <SegmentPreviewHeader
            sliceType={sliceType}
            slicing={slicing}
            violationTotal={violationTotal}
            total={total}
            fileIds={fileIds}
            knowledgeDetail={knowledgeDetail}
          />
          <SegmentPreviewContent
            slicing={slicing}
            chunkRef={chunkRef}
            chunks={chunks}
            violationIds={violationIds}
            setViolationIds={setViolationIds}
          />
        </div>
      </div>
    </>
  );
};

export default DataClean;<|MERGE_RESOLUTION|>--- conflicted
+++ resolved
@@ -331,11 +331,7 @@
               />
             </div>
             <div className="mt-6 text-sm font-medium text-second">
-<<<<<<< HEAD
               {t('knowledge.segmentLength')}
-=======
-              {t("knowledge.segmentLength")}
->>>>>>> 7692b383
               <span className="text-xs text-desc">
                 {t("knowledge.supportSegmentLength", {
                   min: lengthRange[0],
