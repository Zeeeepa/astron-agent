--- conflicted
+++ resolved
@@ -2,11 +2,7 @@
   ModuleType,
   OperationType,
   RoutePermissionConfig,
-<<<<<<< HEAD
-} from "@/permissions/permission-type";
-=======
 } from '@/types/permission';
->>>>>>> 70e63f58
 
 // ==================== 路由权限映射 ===================
 
@@ -57,7 +53,7 @@
 
   // 效果测评相关路由
   {
-    path: "/management/evaluation",
+    path: '/management/evaluation',
     module: ModuleType.SPACE,
     operation: OperationType.ALL_RESOURCES_ACCESS,
   },
@@ -101,7 +97,7 @@
 
   // 智能体相关路由
   {
-    path: "/space/agent",
+    path: '/space/agent',
     module: ModuleType.SPACE,
     operation: OperationType.ALL_RESOURCES_ACCESS,
   },
