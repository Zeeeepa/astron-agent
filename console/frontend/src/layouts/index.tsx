--- conflicted
+++ resolved
@@ -1,15 +1,11 @@
-import React, { FC } from "react";
-import { ErrorBoundary } from "react-error-boundary";
-import { Outlet, useLocation } from "react-router-dom";
-import CrashErrorComponent from "@/components/crash-error-component";
-import Sidebar from "@/components/sidebar";
-import Header from "@/components/header";
+import React, { FC } from 'react';
+import { ErrorBoundary } from 'react-error-boundary';
+import { Outlet, useLocation } from 'react-router-dom';
+import CrashErrorComponent from '@/components/crash-error-component';
+import Sidebar from '@/components/sidebar';
+import Header from '@/components/header';
 
-<<<<<<< HEAD
-const hasHeaderList = ["knowledge", "plugin", "database"];
-=======
 const hasHeaderList = ['knowledge', 'plugin', 'database', 'rpa'];
->>>>>>> 70e63f58
 
 interface BasicLayoutProps {
   showHeader?: boolean;
@@ -22,12 +18,12 @@
   const shouldShowHeader =
     showHeader !== undefined
       ? showHeader
-      : hasHeaderList.includes(location?.pathname?.split("/")?.pop() as string);
+      : hasHeaderList.includes(location?.pathname?.split('/')?.pop() as string);
 
   return (
     <ErrorBoundary
       onReset={() => {
-        window.location.href = "/";
+        window.location.href = '/';
       }}
       FallbackComponent={CrashErrorComponent}
     >
