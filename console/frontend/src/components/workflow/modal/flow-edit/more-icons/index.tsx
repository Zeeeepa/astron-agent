--- conflicted
+++ resolved
@@ -168,16 +168,11 @@
   }
 
   const uploadProps = {
-<<<<<<< HEAD
-    name: 'file',
-    action: '/xingchen-api/image/upload',
-=======
     name: "file",
     action: "http://172.29.201.92:8080/image/upload",
     headers: {
       Authorization: `Bearer ${localStorage.getItem("accessToken")}`,
     },
->>>>>>> ff2f80fd
     showUploadList: false,
     accept: '.png,.jpg,.jpeg,.gif,.webp,.bmp,.tiff',
     beforeUpload,
