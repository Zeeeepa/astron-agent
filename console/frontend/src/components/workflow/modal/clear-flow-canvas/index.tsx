import React from 'react';
import { createPortal } from 'react-dom';
import { Button } from 'antd';
import useFlowsManager from '@/components/workflow/store/useFlowsManager';
import { useTranslation } from 'react-i18next';
import { Icons } from '@/components/workflow/icons';
import { useMemoizedFn } from 'ahooks';
import { getNodeId } from '@/components/workflow/utils/reactflowUtils';
import { v4 as uuid } from 'uuid';
import { cloneDeep } from 'lodash';

function useDeleteCanvas(): () => void {
  const setNodeInfoEditDrawerlInfo = useFlowsManager(
<<<<<<< HEAD
    state => state.setNodeInfoEditDrawerlInfo
=======
    (state) => state.setNodeInfoEditDrawerlInfo,
>>>>>>> f0860afe
  );
  const nodeList = useFlowsManager(state => state.nodeList);
  const canPublishSetNot = useFlowsManager(state => state.canPublishSetNot);
  const currentStore = useFlowsManager(state => state.getCurrentStore());
  const setClearFlowCanvasModalInfo = useFlowsManager(
<<<<<<< HEAD
    state => state.setClearFlowCanvasModalInfo
  );
  const autoSaveCurrentFlow = useFlowsManager(
    state => state.autoSaveCurrentFlow
=======
    (state) => state.setClearFlowCanvasModalInfo,
  );
  const autoSaveCurrentFlow = useFlowsManager(
    (state) => state.autoSaveCurrentFlow,
>>>>>>> f0860afe
  );
  const setNodes = currentStore(state => state.setNodes);
  const setEdges = currentStore(state => state.setEdges);
  const takeSnapshot = currentStore(state => state.takeSnapshot);

  return useMemoizedFn(() => {
    takeSnapshot();
    const initialNodes = nodeList?.find(
<<<<<<< HEAD
      node => node?.name === '固定节点'
=======
      (node) => node?.name === "固定节点",
>>>>>>> f0860afe
    )?.nodes;
    initialNodes.forEach(node => {
      node.id = getNodeId(node?.idType);
      node.type = 'custom';
      node.nodeType = node.id.split('::')[0];
      node.data.inputs = node.data.inputs.map(input => ({
        ...input,
        id: uuid(),
      }));
      node.data.outputs = node.data.outputs.map(output => ({
        ...output,
        id: uuid(),
      }));
    });
    setNodes(cloneDeep(initialNodes));
    setEdges([]);
    canPublishSetNot();
    setNodeInfoEditDrawerlInfo({
      open: false,
      nodeId: '',
    });
    setClearFlowCanvasModalInfo({
      open: false,
    });
    autoSaveCurrentFlow();
  });
}

export default function DeleteModal(): React.ReactElement {
  const deleteCanvas = useDeleteCanvas();
  const { t } = useTranslation();
  const currentFlow = useFlowsManager(state => state.currentFlow);
  const clearFlowCanvasModalInfo = useFlowsManager(
<<<<<<< HEAD
    state => state.clearFlowCanvasModalInfo
  );
  const setClearFlowCanvasModalInfo = useFlowsManager(
    state => state.setClearFlowCanvasModalInfo
=======
    (state) => state.clearFlowCanvasModalInfo,
  );
  const setClearFlowCanvasModalInfo = useFlowsManager(
    (state) => state.setClearFlowCanvasModalInfo,
>>>>>>> f0860afe
  );

  return (
    <>
      {clearFlowCanvasModalInfo.open
        ? createPortal(
            <div
              className="mask"
              style={{
                zIndex: 1002,
              }}
            >
              <div className="p-6 absolute bg-[#fff] rounded-2xl top-1/2 left-1/2 transform -translate-x-1/2 -translate-y-1/2 z-50 text-second font-medium text-md min-w-[310px]">
                <div className="flex items-center">
                  <div className="bg-[#fff5f4] w-10 h-10 flex justify-center items-center rounded-lg">
                    <img
                      src={Icons.clearFlowCanvas.flowClear}
                      className="w-4 h-4"
                      alt=""
                    />
                  </div>
                  <p className="ml-2.5">
                    {t('workflow.promptDebugger.confirmClearCanvas')}
                  </p>
                </div>
                <div className="w-full h-10 bg-[#F9FAFB] text-center mt-7 py-2">
                  {currentFlow?.name}
                </div>
                <p className="mt-6 text-desc max-w-[310px]">
                  {t('workflow.promptDebugger.canvasClearDescription')}
                </p>
                <div className="flex flex-row-reverse gap-3 mt-7">
                  <Button
                    type="text"
                    onClick={deleteCanvas}
                    className="delete-btn"
                    style={{ paddingLeft: 24, paddingRight: 24 }}
                  >
                    {t('workflow.nodes.toolNode.delete')}
                  </Button>
                  <Button
                    type="text"
                    className="origin-btn"
                    onClick={() =>
                      setClearFlowCanvasModalInfo({
                        open: false,
                      })
                    }
                    style={{ paddingLeft: 24, paddingRight: 24 }}
                  >
                    {t('workflow.promptDebugger.cancel')}
                  </Button>
                </div>
              </div>
            </div>,
            document.body,
          )
        : null}
    </>
  );
}<|MERGE_RESOLUTION|>--- conflicted
+++ resolved
@@ -11,27 +11,16 @@
 
 function useDeleteCanvas(): () => void {
   const setNodeInfoEditDrawerlInfo = useFlowsManager(
-<<<<<<< HEAD
-    state => state.setNodeInfoEditDrawerlInfo
-=======
     (state) => state.setNodeInfoEditDrawerlInfo,
->>>>>>> f0860afe
   );
   const nodeList = useFlowsManager(state => state.nodeList);
   const canPublishSetNot = useFlowsManager(state => state.canPublishSetNot);
   const currentStore = useFlowsManager(state => state.getCurrentStore());
   const setClearFlowCanvasModalInfo = useFlowsManager(
-<<<<<<< HEAD
-    state => state.setClearFlowCanvasModalInfo
-  );
-  const autoSaveCurrentFlow = useFlowsManager(
-    state => state.autoSaveCurrentFlow
-=======
     (state) => state.setClearFlowCanvasModalInfo,
   );
   const autoSaveCurrentFlow = useFlowsManager(
     (state) => state.autoSaveCurrentFlow,
->>>>>>> f0860afe
   );
   const setNodes = currentStore(state => state.setNodes);
   const setEdges = currentStore(state => state.setEdges);
@@ -40,11 +29,7 @@
   return useMemoizedFn(() => {
     takeSnapshot();
     const initialNodes = nodeList?.find(
-<<<<<<< HEAD
-      node => node?.name === '固定节点'
-=======
       (node) => node?.name === "固定节点",
->>>>>>> f0860afe
     )?.nodes;
     initialNodes.forEach(node => {
       node.id = getNodeId(node?.idType);
@@ -78,17 +63,10 @@
   const { t } = useTranslation();
   const currentFlow = useFlowsManager(state => state.currentFlow);
   const clearFlowCanvasModalInfo = useFlowsManager(
-<<<<<<< HEAD
-    state => state.clearFlowCanvasModalInfo
-  );
-  const setClearFlowCanvasModalInfo = useFlowsManager(
-    state => state.setClearFlowCanvasModalInfo
-=======
     (state) => state.clearFlowCanvasModalInfo,
   );
   const setClearFlowCanvasModalInfo = useFlowsManager(
     (state) => state.setClearFlowCanvasModalInfo,
->>>>>>> f0860afe
   );
 
   return (
