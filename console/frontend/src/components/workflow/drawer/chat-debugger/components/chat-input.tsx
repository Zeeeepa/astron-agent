import React from 'react';
import { useTranslation } from 'react-i18next';
import Ajv from 'ajv';
import { renderType } from '@/components/workflow/utils/reactflowUtils';
import { cloneDeep } from 'lodash';
import { renderParamInput } from '@/components/workflow/nodes/node-common';
import { useMemoizedFn } from 'ahooks';

// 类型导入
import {
  ChatInputProps,
  StartNodeType,
  FileUploadResponse,
  FileUploadItem,
  AjvValidationError,
  UseChatInputProps,
} from '@/components/workflow/types';

const useChatInput = (
  startNodeParams: StartNodeType[],
  setStartNodeParams: (params: StartNodeType[]) => void
): UseChatInputProps => {
  const { t } = useTranslation();
  const uploadComplete = useMemoizedFn(
    (
      event: ProgressEvent<EventTarget>,
      index: number,
      fileId: string
    ): void => {
      const target = event.currentTarget as XMLHttpRequest;
      const res: FileUploadResponse = JSON.parse(target.responseText);
      if (res.code === 0) {
        setStartNodeParams(oldNodeParams => {
          const defaultValue = oldNodeParams?.[index]?.default;
          if (Array.isArray(defaultValue)) {
            const file = (defaultValue as FileUploadItem[]).find(
              item => item.id === fileId
            );
            if (file) {
              file.loading = false;
              file.url = res?.data?.[0] || '';
            }
          }
          return cloneDeep(oldNodeParams);
        });
      }
    }
  );

  const handleFileUpload = useMemoizedFn(
    (file: File, index: number, multiple: boolean, fileId: string): void => {
      const fileUploadItem: FileUploadItem = {
        id: fileId,
        name: file.name,
        size: file.size,
        loading: true,
        url: '',
      };

      if (Array.isArray(startNodeParams[index]?.default) && multiple) {
        (startNodeParams[index].default as FileUploadItem[]).push(
          fileUploadItem
        );
      } else {
        startNodeParams[index].default = [fileUploadItem];
      }
      setStartNodeParams([...startNodeParams]);
    }
  );

  const handleDeleteFile = useMemoizedFn(
    (index: number, fileId: string): void => {
      setStartNodeParams(oldStartNodeParams => {
        const defaultValue = oldStartNodeParams[index]?.default;
        if (Array.isArray(defaultValue)) {
          oldStartNodeParams[index].default = (
            defaultValue as FileUploadItem[]
          ).filter(file => fileId !== file?.id);
        }
        return cloneDeep(oldStartNodeParams);
      });
    }
  );
  const validateInputJSON = useMemoizedFn(
    (newValue: string, schema: object): string => {
      try {
        const ajv = new Ajv();
        const jsonData = JSON.parse(newValue);
        const validate = ajv.compile(schema);
        const valid = validate(jsonData);
        if (!valid) {
          const errors = validate?.errors as
            | AjvValidationError[]
            | null
            | undefined;
          return (
            (errors?.[0]?.instancePath?.slice(1) ?? '') +
            ' ' +
            (errors?.[0]?.message ?? '')
          ).trim();
        } else {
          return '';
        }
      } catch {
        return t('workflow.nodes.validation.invalidJSONFormat');
      }
    }
  );

  const handleChangeParam = useMemoizedFn(
    (index: number, fn, value: string | number | boolean): void => {
      const currentInput: StartNodeType | undefined = startNodeParams.find(
        (_, i) => index === i
      );
      if (currentInput) {
        fn(currentInput, value);
        if (
          currentInput?.type === 'object' ||
          currentInput.type.includes('array')
        ) {
          if (currentInput?.validationSchema) {
            currentInput.errorMsg = validateInputJSON(
              value as string,
              currentInput.validationSchema
            );
          }
        }
      }
      setStartNodeParams([...startNodeParams]);
    }
  );
  return {
    uploadComplete,
    handleFileUpload,
    handleDeleteFile,
    handleChangeParam,
  };
};

function ChatInput({
  interruptChat,
  startNodeParams,
  setStartNodeParams,
  textareRef,
  handleEnterKey,
}: ChatInputProps): React.ReactElement {
  const { t } = useTranslation();
  const {
    uploadComplete,
    handleFileUpload,
    handleDeleteFile,
    handleChangeParam,
  } = useChatInput(startNodeParams, setStartNodeParams);

  return (
    <div
      className="flex flex-col gap-1 mt-2"
      style={{
        maxHeight: '40vh',
        overflow: 'auto',
      }}
    >
      {startNodeParams?.length === 1 || interruptChat?.interrupt ? (
        <div className="relative mx-5">
          <textarea
            disabled={interruptChat?.type === 'option'}
            className="user-chat-input pr-3.5 w-full py-3"
            ref={textareRef}
            style={{
              resize: 'none',
            }}
            onChange={e => {
              e.stopPropagation();
              const value = e.target.value;
              if (startNodeParams[0]) {
                startNodeParams[0].default = value;
                setStartNodeParams([...startNodeParams]);
              }
            }}
            onKeyDown={handleEnterKey}
            placeholder={
              startNodeParams[0]?.description ||
              t('workflow.nodes.chatDebugger.tryFlow')
            }
          />
        </div>
      ) : (
        startNodeParams.map((params: StartNodeType, index) => {
          if (!params) return null;
          return (
            <div key={index} className="flex flex-col gap-2 px-5">
              <div className="flex items-center gap-2">
                <div className="flex gap-1 text-sm font-medium text-second">
                  <span>{params.name}</span>
                  {params.required && <span className="text-[#F74E43]">*</span>}
                </div>
                <div className="bg-[#F0F0F0] px-2.5 py-1 rounded text-xs">
<<<<<<< HEAD
                  {renderType(
                    (params as unknown).fileType &&
                      params.type === 'array-string'
                      ? `Array<${
                          (params as unknown).allowedFileType
                            ?.slice(0, 1)
                            .toUpperCase() +
                          (params as unknown).allowedFileType?.slice(1)
                        }>`
                      : (params as unknown).allowedFileType || params.type
                  )}
=======
                  {renderType(params)}
>>>>>>> 2b61d2d0
                </div>
              </div>
              {renderParamInput(params, index, {
                handleChangeParam,
                uploadComplete,
                handleFileUpload,
                handleDeleteFile,
              })}
            </div>
          );
        })
      )}
    </div>
  );
}

export default ChatInput;<|MERGE_RESOLUTION|>--- conflicted
+++ resolved
@@ -195,21 +195,7 @@
                   {params.required && <span className="text-[#F74E43]">*</span>}
                 </div>
                 <div className="bg-[#F0F0F0] px-2.5 py-1 rounded text-xs">
-<<<<<<< HEAD
-                  {renderType(
-                    (params as unknown).fileType &&
-                      params.type === 'array-string'
-                      ? `Array<${
-                          (params as unknown).allowedFileType
-                            ?.slice(0, 1)
-                            .toUpperCase() +
-                          (params as unknown).allowedFileType?.slice(1)
-                        }>`
-                      : (params as unknown).allowedFileType || params.type
-                  )}
-=======
                   {renderType(params)}
->>>>>>> 2b61d2d0
                 </div>
               </div>
               {renderParamInput(params, index, {
