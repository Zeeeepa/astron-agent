--- conflicted
+++ resolved
@@ -12,6 +12,7 @@
 import { useMemoizedFn } from 'ahooks';
 import JsonMonacoEditor from '@/components/monaco-editor/JsonMonacoEditor';
 import { useNodeCommon } from '@/components/workflow/hooks/useNodeCommon';
+import { getFixedUrl, getAuthorization } from '@/components/workflow/utils';
 
 // 类型导入
 import {
@@ -40,71 +41,30 @@
   aiCodeInputShow,
 }) => {
   const { t } = useTranslation();
-<<<<<<< HEAD
-  const editorRef = useRef<unknown>(null);
-  const textQueue = useRef<string[]>([]);
-  const wsMessageStatus = useRef<string>('end');
-  const temporaryStorageCode = useRef<string>('');
-  const user = useUserStore(state => state.user);
-  const canvasesDisabled = useFlowsManager(state => state.canvasesDisabled);
-  const setShowNodeList = useFlowsManager(state => state.setShowNodeList);
-  const currentFlow = useFlowsManager(state => state.currentFlow) as FlowType;
-  const codeIDEADrawerlInfo = useFlowsManager(
-    state => state.codeIDEADrawerlInfo
-  ) as CodeIDEADrawerlInfo;
   const setCodeIDEADrawerlInfo = useFlowsManager(
     state => state.setCodeIDEADrawerlInfo
   );
-  const [input, setInput] = useState('');
-  const [output, setOutput] = useState('');
-  const [loading, setLoading] = useState(false);
-  const [prompt, setPrompt] = useState('');
-  const [aiCodeInputShow, setAiCodeInputShow] = useState(false);
-  const [isReciving, setIsReciving] = useState(true);
-  const [rePrompt, setRePrompt] = useState('');
-  const [showPythonPackageModal, setShowPythonPackageModal] = useState(false);
-  const [errCodeMsg, setErrCodeMsg] = useState('');
-  const [codeRunningStatus, setCodeRunningStatus] = useState('');
-  const [generateAIcode, setGenerateAIcode] = useState(false);
-  const [userWheel, setUserWheel] = useState(false);
-  const id = useMemo(
-    () => codeIDEADrawerlInfo.nodeId,
-    [codeIDEADrawerlInfo.nodeId]
-  );
-  const open = useMemo(
-    () => codeIDEADrawerlInfo.open,
-    [codeIDEADrawerlInfo.open]
-=======
-  const setCodeIDEADrawerlInfo = useFlowsManager(
-    (state) => state.setCodeIDEADrawerlInfo
->>>>>>> f0860afe
-  );
-  const setShowNodeList = useFlowsManager((state) => state.setShowNodeList);
+  const setShowNodeList = useFlowsManager(state => state.setShowNodeList);
   const handleCloseDrawer = useMemoizedFn((): void => {
-    setCodeIDEADrawerlInfo({ open: false, nodeId: "" });
+    setCodeIDEADrawerlInfo({ open: false, nodeId: '' });
     setShowNodeList(true);
   });
-<<<<<<< HEAD
-  const value = useMemo(
-    () => currentNode?.data?.nodeParam?.code,
-    [currentNode]
-=======
   return (
     <div className="flex items-center justify-between px-[14px] py-5 bg-[#41414d]">
       <div className="flex items-center gap-4 font-semibold text-lg">
         <span className="text-[#fff]">
-          {t("workflow.nodes.codeIDEA.language")}
+          {t('workflow.nodes.codeIDEA.language')}
         </span>
         <span className="text-[#8D8DB0] flex items-center gap-2">
           <span>python</span>
           <span className="w-[1px] h-[10px] bg-[#8D8DB0] mt-1"></span>
           <div className="flex items-center gap-2 text-[#fff] text-sm mt-1">
-            <span>{t("workflow.nodes.codeIDEA.pythonPackages")}</span>
+            <span>{t('workflow.nodes.codeIDEA.pythonPackages')}</span>
             <div
               className="flex items-center gap-2 cursor-pointer text-[#275EFF]"
               onClick={() => setShowPythonPackageModal(true)}
             >
-              <span>{t("workflow.nodes.codeIDEA.viewDetails")}</span>
+              <span>{t('workflow.nodes.codeIDEA.viewDetails')}</span>
               <img src={icons.arrowLeft} className="w-[6px] h-[12px]" alt="" />
             </div>
           </div>
@@ -120,7 +80,7 @@
             }}
           >
             <img src={icons.aiCode} className="w-5 h-5" alt="" />
-            <span>{t("workflow.nodes.codeIDEA.aiCode")}</span>
+            <span>{t('workflow.nodes.codeIDEA.aiCode')}</span>
           </div>
         )}
         {!aiCodeInputShow && (
@@ -133,56 +93,9 @@
         )}
       </div>
     </div>
->>>>>>> f0860afe
   );
 };
 
-<<<<<<< HEAD
-  useEffect(() => {
-    const handleKeyDown = (e: Event): void =>
-      (e as KeyboardEvent).stopPropagation();
-    const dom = document.querySelector('.ant-drawer');
-    if (dom) {
-      dom.addEventListener('keydown', handleKeyDown);
-    }
-    return (): void => dom?.removeEventListener('keydown', handleKeyDown);
-  }, [open]);
-
-  const handleGenerateOutput = useMemoizedFn((): void => {
-    if (!isJSON(input)) {
-      message.warning(t('workflow.nodes.codeIDEA.toolInputMustBeJson'));
-      return;
-    }
-    setLoading(true);
-    const inputObject = JSON.parse(input);
-    const variables: Array<{ name: string; content: unknown }> = [];
-    for (const key in inputObject) {
-      if (Object.hasOwn(inputObject, key)) {
-        variables.push({
-          name: key,
-          content: inputObject[key],
-        });
-      }
-    }
-    const params: CodeRunParams = {
-      code: value || '',
-      variables,
-      app_id: currentFlow?.appId,
-      uid: user?.uid.toString(),
-      flow_id: currentFlow?.flowId,
-    };
-    codeRun(params)
-      .then((res: CodeRunResponse): void => {
-        if (res.code === 0) {
-          setOutput(JSON.stringify(res?.data, null, 2));
-          message.success(res?.message);
-          setErrCodeMsg('');
-          setCodeRunningStatus('success');
-        } else {
-          message.error(res?.message);
-          setErrCodeMsg(res?.message || '');
-          setCodeRunningStatus('fail');
-=======
 const CodeEditor = ({
   editorRef,
   value,
@@ -197,29 +110,18 @@
         value={value}
         onChange={(val: string) =>
           handleChangeNodeParam((data, v) => (data.nodeParam.code = v), val)
->>>>>>> f0860afe
         }
         options={{
           readOnly: canvasesDisabled,
           suggestOnTriggerCharacters: true,
           quickSuggestions: true,
-          renderWhitespace: "all",
+          renderWhitespace: 'all',
         }}
       />
     </div>
   );
 };
 
-<<<<<<< HEAD
-  const generateRandomString = useMemoizedFn((): string => {
-    const alphabet = 'abcdefghijklmnopqrstuvwxyz';
-    const length = Math.floor(Math.random() * 8) + 5;
-
-    let result = '';
-    for (let i = 0; i < length; i++) {
-      const randomIndex = Math.floor(Math.random() * alphabet.length);
-      result += alphabet[randomIndex];
-=======
 const useAICodeInputBox = ({
   value,
   inputs,
@@ -239,8 +141,7 @@
     const match = functionString.match(pattern);
 
     if (match) {
-      return match[1].replace(/\s+/g, "").split(",");
->>>>>>> f0860afe
+      return match[1].replace(/\s+/g, '').split(',');
     }
     return [];
   });
@@ -254,20 +155,6 @@
       ) || []
     );
   }, [inputs]);
-<<<<<<< HEAD
-
-  const extractInputs = useMemoizedFn((functionString: string): string[] => {
-    const pattern = /\((.*?)\)/;
-    const match = functionString.match(pattern);
-
-    if (match) {
-      return match[1].replace(/\s+/g, '').split(',');
-    }
-    return [];
-  });
-
-=======
->>>>>>> f0860afe
   const handleAiCode = useMemoizedFn(
     (inputPrompt?: string, codeRevision = false): void => {
       if (isReciving) return;
@@ -277,11 +164,7 @@
         code: value || '',
         prompt: inputPrompt || prompt,
         var: JSON.stringify(
-<<<<<<< HEAD
           varDatas?.filter(item => vars?.includes(item?.name))
-=======
-          varDatas?.filter((item) => vars?.includes(item?.name))
->>>>>>> f0860afe
         ),
         errMsg: codeRevision ? errCodeMsg : '',
       };
@@ -295,10 +178,11 @@
       if (prompt) setRePrompt(prompt);
       setPrompt('');
       handleChangeNodeParam((data, value) => (data.nodeParam.code = value), '');
-      fetchEventSource('/xingchen-api/prompt/ai-code', {
+      fetchEventSource(getFixedUrl('/prompt/ai-generate'), {
         method: 'POST',
         headers: {
           'Content-Type': 'application/json',
+          Authorization: getAuthorization(),
         },
         body: JSON.stringify(params),
         signal: controller.signal,
@@ -373,19 +257,19 @@
         className="mx-[30px] px-5 h-[127px] flex flex-col justify-center gap-2.5 pr-[42px] relative"
         style={{
           backgroundImage: `url(${icons.aiCodeBg})`,
-          backgroundSize: "100% 100%",
-          backgroundRepeat: "no-repeat",
+          backgroundSize: '100% 100%',
+          backgroundRepeat: 'no-repeat',
         }}
       >
         {isReciving && (
           <div
             className="absolute top-[-30px] left-1/2 transform -translate-x-1/2 -translate-y-1/2 z-50 flex items-center gap-2 justify-center text-[#fff]"
             style={{
-              width: "138px",
-              height: "48px",
+              width: '138px',
+              height: '48px',
               backgroundImage: `url(${icons.runningBg})`,
-              backgroundSize: "contain",
-              backgroundRepeat: "no-repeat",
+              backgroundSize: 'contain',
+              backgroundRepeat: 'no-repeat',
             }}
           >
             {value ? (
@@ -399,8 +283,8 @@
             )}
             <span>
               {value
-                ? t("workflow.nodes.codeIDEA.generating")
-                : t("workflow.nodes.codeIDEA.aiThinking")}
+                ? t('workflow.nodes.codeIDEA.generating')
+                : t('workflow.nodes.codeIDEA.aiThinking')}
             </span>
           </div>
         )}
@@ -415,15 +299,15 @@
               temporaryStorageCode.current
             );
             setIsReciving(false);
-            setPrompt("");
+            setPrompt('');
             setGenerateAIcode(false);
           }}
         />
         <Input
           className="code-idea-input"
-          placeholder={t("workflow.nodes.codeIDEA.inputPlaceholder")}
+          placeholder={t('workflow.nodes.codeIDEA.inputPlaceholder')}
           value={prompt}
-          onChange={(e) => setPrompt(e.target.value)}
+          onChange={e => setPrompt(e.target.value)}
           onPressEnter={() => handleSendMessage()}
         />
         <div className="flex items-center justify-between text-[#ffffffb3] text-sm">
@@ -431,8 +315,8 @@
             <div
               className="flex items-center gap-2.5"
               style={{
-                height: "32px",
-                lineHeight: "32px",
+                height: '32px',
+                lineHeight: '32px',
               }}
             >
               <div
@@ -442,7 +326,7 @@
                   setGenerateAIcode(false);
                 }}
               >
-                {t("workflow.nodes.codeIDEA.accept")}
+                {t('workflow.nodes.codeIDEA.accept')}
               </div>
               <div
                 className="bg-[#383c43] px-[36px] rounded-lg cursor-pointer hover:text-[#fff] hover:bg-[#5b696a]"
@@ -455,7 +339,7 @@
                   setGenerateAIcode(false);
                 }}
               >
-                {t("workflow.nodes.codeIDEA.reject")}
+                {t('workflow.nodes.codeIDEA.reject')}
               </div>
               <div className="bg-[#383a44] hover:bg-[#5b696a] w-[32px] h-[32px] rounded-lg flex items-center justify-center cursor-pointer">
                 <img
@@ -472,16 +356,16 @@
           <div
             className="flex items-center justify-center gap-1 cursor-pointer"
             style={{
-              width: "104px",
-              height: "36px",
+              width: '104px',
+              height: '36px',
               backgroundImage: `url(${icons.aiSend})`,
-              backgroundSize: "contain",
-              backgroundRepeat: "no-repeat",
+              backgroundSize: 'contain',
+              backgroundRepeat: 'no-repeat',
             }}
             onClick={() => handleSendMessage()}
           >
             <img src={icons.codeRun} className="w-3 h-3.5" alt="" />
-            <span>{t("workflow.nodes.codeIDEA.send")}</span>
+            <span>{t('workflow.nodes.codeIDEA.send')}</span>
           </div>
         </div>
       </div>
@@ -504,12 +388,12 @@
   output,
 }) => {
   const { t } = useTranslation();
-  const user = useUserStore((state) => state.user);
+  const user = useUserStore(state => state.user);
   const generateRandomString = useMemoizedFn((): string => {
-    const alphabet = "abcdefghijklmnopqrstuvwxyz";
+    const alphabet = 'abcdefghijklmnopqrstuvwxyz';
     const length = Math.floor(Math.random() * 8) + 5;
 
-    let result = "";
+    let result = '';
     for (let i = 0; i < length; i++) {
       const randomIndex = Math.floor(Math.random() * alphabet.length);
       result += alphabet[randomIndex];
@@ -519,7 +403,7 @@
   });
   const handleGenerateOutput = useMemoizedFn((): void => {
     if (!isJSON(input)) {
-      message.warning(t("workflow.nodes.codeIDEA.toolInputMustBeJson"));
+      message.warning(t('workflow.nodes.codeIDEA.toolInputMustBeJson'));
       return;
     }
     setLoading(true);
@@ -534,7 +418,7 @@
       }
     }
     const params: CodeRunParams = {
-      code: value || "",
+      code: value || '',
       variables,
       app_id: currentFlow?.appId,
       uid: user?.uid.toString(),
@@ -545,12 +429,12 @@
         if (res.code === 0) {
           setOutput(JSON.stringify(res?.data, null, 2));
           message.success(res?.message);
-          setErrCodeMsg("");
-          setCodeRunningStatus("success");
+          setErrCodeMsg('');
+          setCodeRunningStatus('success');
         } else {
           message.error(res?.message);
-          setErrCodeMsg(res?.message || "");
-          setCodeRunningStatus("fail");
+          setErrCodeMsg(res?.message || '');
+          setCodeRunningStatus('fail');
         }
       })
       .finally((): void => setLoading(false));
@@ -560,17 +444,17 @@
       <div
         className="flex items-center gap-5 px-[30px] mx-auto max-h-[340px]"
         style={{
-          height: "31vh",
+          height: '31vh',
         }}
       >
         <div className="flex-1 bg-[#25252C] rounded-lg p-5 h-full">
           <div className="flex items-center justify-between text-base mb-4">
             <div className="text-[#8D8DB0]">
-              {t("workflow.nodes.codeIDEA.inputTest")}
+              {t('workflow.nodes.codeIDEA.inputTest')}
             </div>
             <div className="flex items-center gap-4">
               <Tooltip
-                title={t("workflow.nodes.codeIDEA.autoGenerate")}
+                title={t('workflow.nodes.codeIDEA.autoGenerate')}
                 overlayClassName="black-tooltip config-secret"
               >
                 <img
@@ -595,57 +479,54 @@
                 onClick={() => !loading && handleGenerateOutput()}
               >
                 <img src={icons.codeRun} className="w-3 h-3.5" alt="" />
-                <span>{t("workflow.nodes.codeIDEA.run")}</span>
+                <span>{t('workflow.nodes.codeIDEA.run')}</span>
               </div>
             </div>
           </div>
-          <JsonMonacoEditor
-            value={input}
-            onChange={(value) => setInput(value)}
-          />
+          <JsonMonacoEditor value={input} onChange={value => setInput(value)} />
         </div>
         <div
           className="flex-1 bg-[#25252C] rounded-lg p-5 h-full"
           style={{
             border:
-              codeRunningStatus === "success"
-                ? "1px solid #4f986f"
-                : codeRunningStatus === "fail"
-                  ? "1px solid #f74e43"
-                  : "",
+              codeRunningStatus === 'success'
+                ? '1px solid #4f986f'
+                : codeRunningStatus === 'fail'
+                  ? '1px solid #f74e43'
+                  : '',
             boxShadow:
-              codeRunningStatus === "success"
-                ? "0px 0px 26px 2px rgba(79,152,111,0.62) inset"
-                : codeRunningStatus === "fail"
-                  ? "0px 0px 26px 2px rgba(247,78,67,0.26) inset"
-                  : "",
+              codeRunningStatus === 'success'
+                ? '0px 0px 26px 2px rgba(79,152,111,0.62) inset'
+                : codeRunningStatus === 'fail'
+                  ? '0px 0px 26px 2px rgba(247,78,67,0.26) inset'
+                  : '',
           }}
         >
           <div className="flex items-center justify-between text-base mb-4">
             <div className="text-[#8D8DB0]">
-              {t("workflow.nodes.codeIDEA.outputResult")}
+              {t('workflow.nodes.codeIDEA.outputResult')}
             </div>
-            {codeRunningStatus === "success" ? (
+            {codeRunningStatus === 'success' ? (
               <div className="flex items-center gap-1 text-[#5CAA7E]">
                 <img
                   src={icons.runSuccess}
                   className="w-[15px] h-[15px]"
                   alt=""
                 />
-                <span>{t("workflow.nodes.codeIDEA.runSuccess")}</span>
+                <span>{t('workflow.nodes.codeIDEA.runSuccess')}</span>
               </div>
             ) : null}
           </div>
           {loading ? (
             <Spin indicator={<LoadingOutlined spin />} />
-          ) : codeRunningStatus === "fail" ? (
+          ) : codeRunningStatus === 'fail' ? (
             <pre className="text-sm text-[#F74E43] w-[599px] h-[118px] bg-[#fff] rounded-lg py-1 px-2">
               {errCodeMsg}
             </pre>
           ) : (
             <JsonMonacoEditor
               value={output}
-              onChange={(value) => setOutput(value)}
+              onChange={value => setOutput(value)}
             />
           )}
         </div>
@@ -669,11 +550,11 @@
   useEffect(() => {
     const handleKeyDown = (e: Event): void =>
       (e as KeyboardEvent).stopPropagation();
-    const dom = document.querySelector(".ant-drawer");
+    const dom = document.querySelector('.ant-drawer');
     if (dom) {
-      dom.addEventListener("keydown", handleKeyDown);
+      dom.addEventListener('keydown', handleKeyDown);
     }
-    return (): void => dom?.removeEventListener("keydown", handleKeyDown);
+    return (): void => dom?.removeEventListener('keydown', handleKeyDown);
   }, [open]);
 
   useEffect(() => {
@@ -685,11 +566,7 @@
         if (content) {
           handleChangeNodeParam(
             (data, value) => (data.nodeParam.code = value),
-<<<<<<< HEAD
             (value || '') + content
-=======
-            (value || "") + content
->>>>>>> f0860afe
           );
           if (editorRef.current && !userWheel) {
             editorRef.current.scrollToBottom();
@@ -716,32 +593,27 @@
   }, [isReciving, value, userWheel]);
 };
 
-<<<<<<< HEAD
-  const handleCloseDrawer = useMemoizedFn((): void => {
-    setCodeIDEADrawerlInfo({ open: false, nodeId: '' });
-    setShowNodeList(true);
-=======
 function CodeIDEA(): React.ReactElement {
   const { t } = useTranslation();
   const editorRef = useRef<unknown>(null);
   const textQueue = useRef<string[]>([]);
-  const wsMessageStatus = useRef<string>("end");
-  const temporaryStorageCode = useRef<string>("");
-  const canvasesDisabled = useFlowsManager((state) => state.canvasesDisabled);
-  const currentFlow = useFlowsManager((state) => state.currentFlow) as FlowType;
+  const wsMessageStatus = useRef<string>('end');
+  const temporaryStorageCode = useRef<string>('');
+  const canvasesDisabled = useFlowsManager(state => state.canvasesDisabled);
+  const currentFlow = useFlowsManager(state => state.currentFlow) as FlowType;
   const codeIDEADrawerlInfo = useFlowsManager(
-    (state) => state.codeIDEADrawerlInfo
+    state => state.codeIDEADrawerlInfo
   ) as CodeIDEADrawerlInfo;
-  const [input, setInput] = useState("");
-  const [output, setOutput] = useState("");
+  const [input, setInput] = useState('');
+  const [output, setOutput] = useState('');
   const [loading, setLoading] = useState(false);
-  const [prompt, setPrompt] = useState("");
+  const [prompt, setPrompt] = useState('');
   const [aiCodeInputShow, setAiCodeInputShow] = useState(false);
   const [isReciving, setIsReciving] = useState(true);
-  const [rePrompt, setRePrompt] = useState("");
+  const [rePrompt, setRePrompt] = useState('');
   const [showPythonPackageModal, setShowPythonPackageModal] = useState(false);
-  const [errCodeMsg, setErrCodeMsg] = useState("");
-  const [codeRunningStatus, setCodeRunningStatus] = useState("");
+  const [errCodeMsg, setErrCodeMsg] = useState('');
+  const [codeRunningStatus, setCodeRunningStatus] = useState('');
   const [generateAIcode, setGenerateAIcode] = useState(false);
   const [userWheel, setUserWheel] = useState(false);
   const id = useMemo(
@@ -770,7 +642,6 @@
     userWheel,
     value,
     open,
->>>>>>> f0860afe
   });
   return (
     <Drawer
@@ -787,294 +658,6 @@
         {showPythonPackageModal && (
           <CodeIDEAMask setShowPythonPackageModal={setShowPythonPackageModal} />
         )}
-<<<<<<< HEAD
-        <div className="flex items-center justify-between px-[14px] py-5 bg-[#41414d]">
-          <div className="flex items-center gap-4 font-semibold text-lg">
-            <span className="text-[#fff]">
-              {t('workflow.nodes.codeIDEA.language')}
-            </span>
-            <span className="text-[#8D8DB0] flex items-center gap-2">
-              <span>python</span>
-              <span className="w-[1px] h-[10px] bg-[#8D8DB0] mt-1"></span>
-              <div className="flex items-center gap-2 text-[#fff] text-sm mt-1">
-                <span>{t('workflow.nodes.codeIDEA.pythonPackages')}</span>
-                <div
-                  className="flex items-center gap-2 cursor-pointer text-[#275EFF]"
-                  onClick={() => setShowPythonPackageModal(true)}
-                >
-                  <span>{t('workflow.nodes.codeIDEA.viewDetails')}</span>
-                  <img
-                    src={icons.arrowLeft}
-                    className="w-[6px] h-[12px]"
-                    alt=""
-                  />
-                </div>
-              </div>
-            </span>
-          </div>
-          <div className="flex items-center gap-5">
-            {!canvasesDisabled && (
-              <div
-                className="rounded-lg bg-[#4a5961] flex items-center px-[14px] py-2 gap-1.5 text-[#fff] cursor-pointer"
-                onClick={() => {
-                  temporaryStorageCode.current = value;
-                  setAiCodeInputShow(true);
-                }}
-              >
-                <img src={icons.aiCode} className="w-5 h-5" alt="" />
-                <span>{t('workflow.nodes.codeIDEA.aiCode')}</span>
-              </div>
-            )}
-            {!aiCodeInputShow && (
-              <img
-                src={icons.close}
-                className="w-3 h-3 cursor-pointer"
-                alt=""
-                onClick={() => handleCloseDrawer()}
-              />
-            )}
-          </div>
-        </div>
-        <div className="flex-1 global-monaco-editor-python">
-          <MonacoEditor
-            {...({
-              ref: editorRef,
-              defaultLanguage: 'python',
-              value: value,
-              onChange: (value: string) =>
-                handleChangeNodeParam(
-                  (data, value) => (data.nodeParam.code = value),
-                  value
-                ),
-              options: {
-                readOnly: canvasesDisabled,
-                suggestOnTriggerCharacters: true,
-                quickSuggestions: true,
-                renderWhitespace: 'all',
-              },
-            } as unknown)}
-          />
-        </div>
-        {aiCodeInputShow && (
-          <div className="w-full bg-[#000]">
-            <div
-              className="mx-[30px] px-5 h-[127px] flex flex-col justify-center gap-2.5 pr-[42px] relative"
-              style={{
-                backgroundImage: `url(${icons.aiCodeBg})`,
-                backgroundSize: '100% 100%',
-                backgroundRepeat: 'no-repeat',
-              }}
-            >
-              {isReciving && (
-                <div
-                  className="absolute top-[-30px] left-1/2 transform -translate-x-1/2 -translate-y-1/2 z-50 flex items-center gap-2 justify-center text-[#fff]"
-                  style={{
-                    width: '138px',
-                    height: '48px',
-                    backgroundImage: `url(${icons.runningBg})`,
-                    backgroundSize: 'contain',
-                    backgroundRepeat: 'no-repeat',
-                  }}
-                >
-                  {value ? (
-                    <img
-                      src={icons.codeGen}
-                      className="w-[22px] h-[22px]"
-                      alt=""
-                    />
-                  ) : (
-                    <img
-                      src={icons.codeThink}
-                      className="w-[22px] h-[22px] flow-rotate-center"
-                      alt=""
-                    />
-                  )}
-                  <span>
-                    {value
-                      ? t('workflow.nodes.codeIDEA.generating')
-                      : t('workflow.nodes.codeIDEA.aiThinking')}
-                  </span>
-                </div>
-              )}
-              <img
-                src={icons.close}
-                className="w-3 h-3 cursor-pointer absolute top-2 right-4"
-                alt=""
-                onClick={() => {
-                  setAiCodeInputShow(false);
-                  handleChangeNodeParam(
-                    (data, value) => (data.nodeParam.code = value),
-                    temporaryStorageCode.current
-                  );
-                  setIsReciving(false);
-                  setPrompt('');
-                  setGenerateAIcode(false);
-                }}
-              />
-              <Input
-                className="code-idea-input"
-                placeholder={t('workflow.nodes.codeIDEA.inputPlaceholder')}
-                value={prompt}
-                onChange={e => setPrompt(e.target.value)}
-                onPressEnter={() => handleSendMessage()}
-              />
-              <div className="flex items-center justify-between text-[#ffffffb3] text-sm">
-                {generateAIcode ? (
-                  <div
-                    className="flex items-center gap-2.5"
-                    style={{
-                      height: '32px',
-                      lineHeight: '32px',
-                    }}
-                  >
-                    <div
-                      className="bg-[#383c43] px-[36px] rounded-lg cursor-pointer hover:text-[#fff] hover:bg-[#5b696a]"
-                      onClick={() => {
-                        setAiCodeInputShow(false);
-                        setGenerateAIcode(false);
-                      }}
-                    >
-                      {t('workflow.nodes.codeIDEA.accept')}
-                    </div>
-                    <div
-                      className="bg-[#383c43] px-[36px] rounded-lg cursor-pointer hover:text-[#fff] hover:bg-[#5b696a]"
-                      onClick={() => {
-                        handleChangeNodeParam(
-                          (data, value) => (data.nodeParam.code = value),
-                          temporaryStorageCode.current
-                        );
-                        setIsReciving(false);
-                        setGenerateAIcode(false);
-                      }}
-                    >
-                      {t('workflow.nodes.codeIDEA.reject')}
-                    </div>
-                    <div className="bg-[#383a44] hover:bg-[#5b696a] w-[32px] h-[32px] rounded-lg flex items-center justify-center cursor-pointer">
-                      <img
-                        src={icons.refresh}
-                        className="w-[23px] h-[23px]"
-                        alt=""
-                        onClick={() => handleAiCode(rePrompt)}
-                      />
-                    </div>
-                  </div>
-                ) : (
-                  <div className="h-[10px]"></div>
-                )}
-                <div
-                  className="flex items-center justify-center gap-1 cursor-pointer"
-                  style={{
-                    width: '104px',
-                    height: '36px',
-                    backgroundImage: `url(${icons.aiSend})`,
-                    backgroundSize: 'contain',
-                    backgroundRepeat: 'no-repeat',
-                  }}
-                  onClick={() => handleSendMessage()}
-                >
-                  <img src={icons.codeRun} className="w-3 h-3.5" alt="" />
-                  <span>{t('workflow.nodes.codeIDEA.send')}</span>
-                </div>
-              </div>
-            </div>
-          </div>
-        )}
-        <div className="w-full bg-[#000]">
-          <div
-            className="flex items-center gap-5 px-[30px] mx-auto max-h-[340px]"
-            style={{
-              height: '31vh',
-            }}
-          >
-            <div className="flex-1 bg-[#25252C] rounded-lg p-5 h-full">
-              <div className="flex items-center justify-between text-base mb-4">
-                <div className="text-[#8D8DB0]">
-                  {t('workflow.nodes.codeIDEA.inputTest')}
-                </div>
-                <div className="flex items-center gap-4">
-                  <Tooltip
-                    title={t('workflow.nodes.codeIDEA.autoGenerate')}
-                    overlayClassName="black-tooltip config-secret"
-                  >
-                    <img
-                      src={icons.autoGenerate}
-                      className="w-4 h-4 cursor-pointer"
-                      alt=""
-                      onClick={() =>
-                        setInput(
-                          JSON.stringify(
-                            {
-                              input: generateRandomString(),
-                            },
-                            null,
-                            2
-                          )
-                        )
-                      }
-                    />
-                  </Tooltip>
-                  <div
-                    className="flex items-center gap-1.5 text-[#fff] cursor-pointer"
-                    onClick={() => !loading && handleGenerateOutput()}
-                  >
-                    <img src={icons.codeRun} className="w-3 h-3.5" alt="" />
-                    <span>{t('workflow.nodes.codeIDEA.run')}</span>
-                  </div>
-                </div>
-              </div>
-              <JsonMonacoEditor
-                value={input}
-                onChange={value => setInput(value)}
-              />
-            </div>
-            <div
-              className="flex-1 bg-[#25252C] rounded-lg p-5 h-full"
-              style={{
-                border:
-                  codeRunningStatus === 'success'
-                    ? '1px solid #4f986f'
-                    : codeRunningStatus === 'fail'
-                      ? '1px solid #f74e43'
-                      : '',
-                boxShadow:
-                  codeRunningStatus === 'success'
-                    ? '0px 0px 26px 2px rgba(79,152,111,0.62) inset'
-                    : codeRunningStatus === 'fail'
-                      ? '0px 0px 26px 2px rgba(247,78,67,0.26) inset'
-                      : '',
-              }}
-            >
-              <div className="flex items-center justify-between text-base mb-4">
-                <div className="text-[#8D8DB0]">
-                  {t('workflow.nodes.codeIDEA.outputResult')}
-                </div>
-                {codeRunningStatus === 'success' ? (
-                  <div className="flex items-center gap-1 text-[#5CAA7E]">
-                    <img
-                      src={icons.runSuccess}
-                      className="w-[15px] h-[15px]"
-                      alt=""
-                    />
-                    <span>{t('workflow.nodes.codeIDEA.runSuccess')}</span>
-                  </div>
-                ) : null}
-              </div>
-              {loading ? (
-                <Spin indicator={<LoadingOutlined spin />} />
-              ) : codeRunningStatus === 'fail' ? (
-                <pre className="text-sm text-[#F74E43] w-[599px] h-[118px] bg-[#fff] rounded-lg py-1 px-2">
-                  {errCodeMsg}
-                </pre>
-              ) : (
-                <JsonMonacoEditor
-                  value={output}
-                  onChange={value => setOutput(value)}
-                />
-              )}
-            </div>
-          </div>
-        </div>
-=======
         <CodeIDEAHeader
           setShowPythonPackageModal={setShowPythonPackageModal}
           canvasesDisabled={canvasesDisabled}
@@ -1123,7 +706,6 @@
           errCodeMsg={errCodeMsg}
           output={output}
         />
->>>>>>> f0860afe
       </div>
     </Drawer>
   );
