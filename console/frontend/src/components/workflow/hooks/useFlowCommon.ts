--- conflicted
+++ resolved
@@ -353,11 +353,7 @@
   );
 
   const handleDebugger = useMemoizedFn((): void => {
-<<<<<<< HEAD
-    setOpenOperationResult(openOperationResult => !openOperationResult);
-=======
     setOpenOperationResult((openOperationResult) => !openOperationResult);
->>>>>>> f6a4c928
     setVersionManagement(false);
     setNodeInfoEditDrawerlInfo({
       open: false,
