--- conflicted
+++ resolved
@@ -65,11 +65,7 @@
   );
 
   // 判断 currentInput 是否有效
-<<<<<<< HEAD
-  const isValidInput = input => {
-=======
   const isValidInput = (input): boolean | string | {} => {
->>>>>>> ff2f80fd
     if (!input?.name) return false;
     const { type, content } = input?.schema?.value || {};
     if (type === 'literal') return !!content;
@@ -114,15 +110,10 @@
               node.nodeType === 'node-variable' &&
               node.data.nodeParam.method === 'get'
             ) {
-<<<<<<< HEAD
-              node?.data?.outputs?.forEach(output => {
-                const currentInput = findCurrentInput(nodes, id, output);
-=======
               node?.data?.outputs?.forEach((output) => {
                 const currentInput = nodes
                   ?.find((node) => node?.id === id)
                   ?.data?.inputs.find((item) => item?.id === output?.refId);
->>>>>>> ff2f80fd
                 if (currentInput) {
                   updateOutputFromInput(output, currentInput);
                 }
