import { useCallback } from "react";
import { cloneDeep } from "lodash";
import useFlowsManager from "@/components/workflow/store/useFlowsManager";
import { isRefKnowledgeBase } from "@/components/workflow/utils/reactflowUtils";
import { UseVariableMemoryHandlersReturn } from "../types/hooks";

export function useVariableMemoryHandlers({
  id,
  currentNodes,
}): UseVariableMemoryHandlersReturn {
  const getCurrentStore = useFlowsManager((state) => state.getCurrentStore);
  const currentStore = getCurrentStore();

  const setNode = currentStore((state) => state.setNode);
  const setNodes = currentStore((state) => state.setNodes);
  const takeSnapshot = currentStore((state) => state.takeSnapshot);
  const updateNodeRef = currentStore((state) => state.updateNodeRef);
  const deleteNodeRef = currentStore((state) => state.deleteNodeRef);

  const canPublishSetNot = useFlowsManager((state) => state.canPublishSetNot);
  const autoSaveCurrentFlow = useFlowsManager(
    (state) => state.autoSaveCurrentFlow,
  );

  /** 更新 variable-memory 节点的 ref */
  const updateVariableMemoryNodeRef = useCallback(() => {
    const variableMemoryNode = currentNodes.filter(
      (node) =>
        node.nodeType === "node-variable" &&
        node.data.nodeParam.method === "get",
    );
    variableMemoryNode.forEach((node) => updateNodeRef(node?.id));
  }, [currentNodes, updateNodeRef]);

  /** 移除 variable-memory 节点的 ref */
  const removeVariableMemoryNodeRef = useCallback(
    (outputId) => {
      const variableMemoryNodeIds = currentNodes
        ?.filter(
          (node) =>
            node.nodeType === "node-variable" &&
            node.data.nodeParam.method === "get",
        )
        ?.map((node) => node?.id);

      setNodes((old) => {
        old.forEach((node) => {
          if (variableMemoryNodeIds?.includes(node?.id)) {
            node?.data?.outputs?.forEach((output) => {
              if (output?.refId === outputId) {
                output.refId = "";
                output.name = "";
                output.schema.type = "";
                setTimeout(() => {
                  deleteNodeRef(node?.id, output?.id);
                }, 0);
              }
            });
          }
        });
        return cloneDeep(old);
      });
    },
    [currentNodes, setNodes, deleteNodeRef],
  );

  // 判断 currentInput 是否有效
<<<<<<< HEAD
  const isValidInput = (input) => {
=======
  const isValidInput = (input): boolean | string | {} => {
>>>>>>> 70e63f58
    if (!input?.name) return false;
    const { type, content } = input?.schema?.value || {};
    if (type === "literal") return !!content;
    if (type === "ref") return !!content?.name;
    return false;
  };

  // 更新 output
  const updateOutputFromInput = (output, currentInput): void => {
    if (!isValidInput(currentInput)) {
      output.name = "";
      output.schema.type = "";
      return;
    }

    output.name = currentInput.name;
    output.schema.type = isRefKnowledgeBase(currentInput)
      ? `array-${currentInput?.schema?.type}`
      : currentInput?.schema?.type;
  };

  /** 修改输入参数（支持 name / type / value / ref） */
  const handleChangeParam = useCallback(
    (outputId, fn, value) => {
      // 更新当前节点输入
      setNode(id, (old) => {
        const currentInput = old.data?.inputs.find(
          (item) => item?.id === outputId,
        );
        fn(currentInput, value);
        return { ...cloneDeep(old) };
      });

      canPublishSetNot();
      autoSaveCurrentFlow();

      // 延迟更新 variable-memory 节点
      setTimeout(() => {
        setNodes((nodes) => {
          nodes.forEach((node) => {
            if (
              node.nodeType === "node-variable" &&
              node.data.nodeParam.method === "get"
            ) {
<<<<<<< HEAD
              node?.data?.outputs?.forEach((output) => {
                const currentInput = findCurrentInput(nodes, id, output);
=======
              node?.data?.outputs?.forEach(output => {
                const currentInput = nodes
                  ?.find(node => node?.id === id)
                  ?.data?.inputs.find(item => item?.id === output?.refId);
>>>>>>> 70e63f58
                if (currentInput) {
                  updateOutputFromInput(output, currentInput);
                }
              });
            }
          });
          return cloneDeep(nodes);
        });
      }, 0);
    },
    [id, setNode, setNodes, canPublishSetNot, autoSaveCurrentFlow],
  );

  /** 删除输入行 */
  const handleRemoveInputLine = useCallback(
    (inputId) => {
      takeSnapshot();
      setNode(id, (old) => {
        const index = old.data.inputs?.findIndex((item) => item.id === inputId);
        old.data.inputs.splice(index, 1);
        return { ...cloneDeep(old) };
      });
      canPublishSetNot();
      removeVariableMemoryNodeRef(inputId);
    },
    [id, takeSnapshot, setNode, canPublishSetNot, removeVariableMemoryNodeRef],
  );

  return {
    handleChangeParam,
    handleRemoveInputLine,
    updateVariableMemoryNodeRef,
  };
}<|MERGE_RESOLUTION|>--- conflicted
+++ resolved
@@ -1,56 +1,56 @@
-import { useCallback } from "react";
-import { cloneDeep } from "lodash";
-import useFlowsManager from "@/components/workflow/store/useFlowsManager";
-import { isRefKnowledgeBase } from "@/components/workflow/utils/reactflowUtils";
-import { UseVariableMemoryHandlersReturn } from "../types/hooks";
+import { useCallback } from 'react';
+import { cloneDeep } from 'lodash';
+import useFlowsManager from '@/components/workflow/store/useFlowsManager';
+import { isRefKnowledgeBase } from '@/components/workflow/utils/reactflowUtils';
+import { UseVariableMemoryHandlersReturn } from '../types/hooks';
 
 export function useVariableMemoryHandlers({
   id,
   currentNodes,
 }): UseVariableMemoryHandlersReturn {
-  const getCurrentStore = useFlowsManager((state) => state.getCurrentStore);
+  const getCurrentStore = useFlowsManager(state => state.getCurrentStore);
   const currentStore = getCurrentStore();
 
-  const setNode = currentStore((state) => state.setNode);
-  const setNodes = currentStore((state) => state.setNodes);
-  const takeSnapshot = currentStore((state) => state.takeSnapshot);
-  const updateNodeRef = currentStore((state) => state.updateNodeRef);
-  const deleteNodeRef = currentStore((state) => state.deleteNodeRef);
+  const setNode = currentStore(state => state.setNode);
+  const setNodes = currentStore(state => state.setNodes);
+  const takeSnapshot = currentStore(state => state.takeSnapshot);
+  const updateNodeRef = currentStore(state => state.updateNodeRef);
+  const deleteNodeRef = currentStore(state => state.deleteNodeRef);
 
-  const canPublishSetNot = useFlowsManager((state) => state.canPublishSetNot);
+  const canPublishSetNot = useFlowsManager(state => state.canPublishSetNot);
   const autoSaveCurrentFlow = useFlowsManager(
-    (state) => state.autoSaveCurrentFlow,
+    state => state.autoSaveCurrentFlow
   );
 
   /** 更新 variable-memory 节点的 ref */
   const updateVariableMemoryNodeRef = useCallback(() => {
     const variableMemoryNode = currentNodes.filter(
-      (node) =>
-        node.nodeType === "node-variable" &&
-        node.data.nodeParam.method === "get",
+      node =>
+        node.nodeType === 'node-variable' &&
+        node.data.nodeParam.method === 'get'
     );
-    variableMemoryNode.forEach((node) => updateNodeRef(node?.id));
+    variableMemoryNode.forEach(node => updateNodeRef(node?.id));
   }, [currentNodes, updateNodeRef]);
 
   /** 移除 variable-memory 节点的 ref */
   const removeVariableMemoryNodeRef = useCallback(
-    (outputId) => {
+    outputId => {
       const variableMemoryNodeIds = currentNodes
         ?.filter(
-          (node) =>
-            node.nodeType === "node-variable" &&
-            node.data.nodeParam.method === "get",
+          node =>
+            node.nodeType === 'node-variable' &&
+            node.data.nodeParam.method === 'get'
         )
-        ?.map((node) => node?.id);
+        ?.map(node => node?.id);
 
-      setNodes((old) => {
-        old.forEach((node) => {
+      setNodes(old => {
+        old.forEach(node => {
           if (variableMemoryNodeIds?.includes(node?.id)) {
-            node?.data?.outputs?.forEach((output) => {
+            node?.data?.outputs?.forEach(output => {
               if (output?.refId === outputId) {
-                output.refId = "";
-                output.name = "";
-                output.schema.type = "";
+                output.refId = '';
+                output.name = '';
+                output.schema.type = '';
                 setTimeout(() => {
                   deleteNodeRef(node?.id, output?.id);
                 }, 0);
@@ -61,27 +61,23 @@
         return cloneDeep(old);
       });
     },
-    [currentNodes, setNodes, deleteNodeRef],
+    [currentNodes, setNodes, deleteNodeRef]
   );
 
   // 判断 currentInput 是否有效
-<<<<<<< HEAD
-  const isValidInput = (input) => {
-=======
   const isValidInput = (input): boolean | string | {} => {
->>>>>>> 70e63f58
     if (!input?.name) return false;
     const { type, content } = input?.schema?.value || {};
-    if (type === "literal") return !!content;
-    if (type === "ref") return !!content?.name;
+    if (type === 'literal') return !!content;
+    if (type === 'ref') return !!content?.name;
     return false;
   };
 
   // 更新 output
   const updateOutputFromInput = (output, currentInput): void => {
     if (!isValidInput(currentInput)) {
-      output.name = "";
-      output.schema.type = "";
+      output.name = '';
+      output.schema.type = '';
       return;
     }
 
@@ -95,9 +91,9 @@
   const handleChangeParam = useCallback(
     (outputId, fn, value) => {
       // 更新当前节点输入
-      setNode(id, (old) => {
+      setNode(id, old => {
         const currentInput = old.data?.inputs.find(
-          (item) => item?.id === outputId,
+          item => item?.id === outputId
         );
         fn(currentInput, value);
         return { ...cloneDeep(old) };
@@ -108,21 +104,16 @@
 
       // 延迟更新 variable-memory 节点
       setTimeout(() => {
-        setNodes((nodes) => {
-          nodes.forEach((node) => {
+        setNodes(nodes => {
+          nodes.forEach(node => {
             if (
-              node.nodeType === "node-variable" &&
-              node.data.nodeParam.method === "get"
+              node.nodeType === 'node-variable' &&
+              node.data.nodeParam.method === 'get'
             ) {
-<<<<<<< HEAD
-              node?.data?.outputs?.forEach((output) => {
-                const currentInput = findCurrentInput(nodes, id, output);
-=======
               node?.data?.outputs?.forEach(output => {
                 const currentInput = nodes
                   ?.find(node => node?.id === id)
                   ?.data?.inputs.find(item => item?.id === output?.refId);
->>>>>>> 70e63f58
                 if (currentInput) {
                   updateOutputFromInput(output, currentInput);
                 }
@@ -133,22 +124,22 @@
         });
       }, 0);
     },
-    [id, setNode, setNodes, canPublishSetNot, autoSaveCurrentFlow],
+    [id, setNode, setNodes, canPublishSetNot, autoSaveCurrentFlow]
   );
 
   /** 删除输入行 */
   const handleRemoveInputLine = useCallback(
-    (inputId) => {
+    inputId => {
       takeSnapshot();
-      setNode(id, (old) => {
-        const index = old.data.inputs?.findIndex((item) => item.id === inputId);
+      setNode(id, old => {
+        const index = old.data.inputs?.findIndex(item => item.id === inputId);
         old.data.inputs.splice(index, 1);
         return { ...cloneDeep(old) };
       });
       canPublishSetNot();
       removeVariableMemoryNodeRef(inputId);
     },
-    [id, takeSnapshot, setNode, canPublishSetNot, removeVariableMemoryNodeRef],
+    [id, takeSnapshot, setNode, canPublishSetNot, removeVariableMemoryNodeRef]
   );
 
   return {
