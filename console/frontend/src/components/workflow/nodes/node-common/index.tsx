import { NodeDebuggingStatus } from '@/components/workflow/nodes/components/node-debugger';
import React, {
  useCallback,
  useEffect,
  useRef,
  useState,
  useMemo,
  memo,
} from 'react';
import {
  FlowInput,
  FlowSelect,
  FlowNodeInput,
  FLowCollapse,
  FlowUpload,
  FlowInputNumber,
} from '@/components/workflow/ui';
import { useFlowTypeRender } from '@/components/workflow/hooks/useFlowTypeRender';
import {
  SourceHandle,
  TargetHandle,
} from '@/components/workflow/nodes/components/handle';
import { v4 as uuid } from 'uuid';
import { cloneDeep } from 'lodash';
import { Dropdown } from 'antd';
import useFlowsManager from '@/components/workflow/store/useFlowsManager';
import { useTranslation } from 'react-i18next';
import { useNodeCommon } from '@/components/workflow/hooks/useNodeCommon';
import { Iterator } from '@/components/workflow/nodes/iterator';
import { IfElse } from '@/components/workflow/nodes/if-else';
import { DecisionMaking } from '@/components/workflow/nodes/decision-making';
import { Knowledge } from '@/components/workflow/nodes/knowledge';
import { QuestionAnswer } from '@/components/workflow/nodes/question-answer';
import { Agent } from '@/components/workflow/nodes/agent';
import Remark from '@/components/workflow/nodes/components/remark';
import NodeOperation from '@/components/workflow/nodes/components/node-operation';
import ModelSelect from '@/components/workflow/nodes/components/model-select';
import { Icons } from '@/components/workflow/icons';
import { typeList } from '@/constants';
import { convertToKBMB } from '@/components/workflow/utils/reactflowUtils';
import JsonMonacoEditor from '@/components/monaco-editor/JsonMonacoEditor';
import { generateUploadType } from '@/components/workflow/utils/reactflowUtils';

import dotSvg from '@/assets/imgs/workflow/dot.svg';

export const Inputs = memo(({ label = '输入', inputs }) => {
  const elementRef = useRef(null);
  const [showDropdown, setShowDropdown] = useState(false);

  const ItemBadge = ({ item }: { item: unknown }): React.ReactElement => {
    const hasError = item?.nameErrMsg || item?.schema?.value?.contentErrMsg;

    const containerStyle = {
      backgroundColor: hasError ? '#F0AE784D' : '#F2F5FE',
      color: hasError ? '#ff7300' : '',
    };

    const labelStyle = {
      color: hasError ? '#f4c69e' : '#7F7F7F',
    };

    const displayName = item?.name?.trim() ? item?.name : '未定义';

    return (
      <div
        key={item?.id}
        className="flex items-center gap-0.5 px-1 py-0.5 rounded text-base font-medium"
        style={containerStyle}
      >
        <span style={labelStyle}>{useFlowTypeRender(item)}</span>
        <span>{displayName}</span>
      </div>
    );
  };

  const items = [
    {
      key: '1',
      label: (
        <div className="p-1 w-[300px] flex items-center gap-1 flex-wrap">
          {inputs?.map(item => (
            <ItemBadge item={item} />
          ))}
        </div>
      ),
    },
  ];

  useEffect(() => {
    if (elementRef.current) {
      const hasOverflow =
        elementRef.current.scrollHeight > elementRef.current.clientHeight ||
        elementRef.current.scrollWidth > elementRef.current.clientWidth;
      setShowDropdown(hasOverflow);
    }
  }, [inputs]);

  return (
    <>
      <div className="text-xs text-[#333] text-right self-center">{label}</div>
      <div
        className="flex items-center gap-1.5 overflow-hidden relative"
        ref={elementRef}
      >
        {inputs?.map(item => (
          <ItemBadge item={item} />
        ))}
        {showDropdown && (
          <div className="absolute right-0 top-1 flex items-center">
            <div
              className="w-[93px] h-[20px]"
              style={{
                background:
<<<<<<< HEAD
                  'linear-gradient(90deg, rgba(255, 255, 255, 0) 0px, rgb(252, 252, 255) 23%)',
=======
                  'linear-gradient(to bottom right,  rgba(255, 255, 255, 0.6),rgba(240, 240, 240, 0.3))',
>>>>>>> 2b61d2d0
              }}
            ></div>
            <div className="bg-[#F2F5FE] flex items-center justify-center rounded overflow-hidden absolute right-0 top-[2px]">
              <Dropdown menu={{ items }} placement="bottomRight">
                <img
                  src={dotSvg}
                  className="w-4 h-4 cursor-pointer hover:bg-[#DDE3F1] rounded"
                  alt=""
                />
              </Dropdown>
            </div>
          </div>
        )}
      </div>
    </>
  );
});

export const Outputs = memo(({ data, label = '输出', outputs }) => {
  const { t } = useTranslation();
  const elementRef = useRef(null);
  const [showDropdown, setShowDropdown] = useState(false);

  const ItemBadge = ({ item }: unknown): React.ReactElement => {
    return (
      <div
        key={item?.id}
        className="flex items-center gap-0.5 px-1 py-0.5 rounded text-base font-medium"
        style={{
          backgroundColor: item?.nameErrMsg ? '#F0AE784D' : '#F2F5FE',
          color: item?.nameErrMsg ? '#ff7300' : '',
        }}
      >
        <span
          style={{
            color: item?.nameErrMsg ? '#f4c69e' : '#7F7F7F',
          }}
        >
          {useFlowTypeRender(item)}
        </span>
        <span>{item?.name?.trim() ? item?.name : '未定义'}</span>
      </div>
    );
  };

  const exceptionHandlingOutput = useMemo(() => {
    return (data?.retryConfig?.errorStrategy === 2 ||
      data?.retryConfig?.errorStrategy === 1) &&
      data?.retryConfig?.shouldRetry
      ? [
          {
            id: uuid(),
            name: 'errorCode',
            schema: {
              type: 'string',
              default: t('workflow.exceptionHandling.errorCode'),
            },
            nameErrMsg: '',
          },
          {
            id: uuid(),
            name: 'errorMessage',
            schema: {
              type: 'string',
              default: t('workflow.exceptionHandling.errorMessage'),
            },
            nameErrMsg: '',
          },
        ]
      : [];
  }, [data?.retryConfig?.errorStrategy, data?.retryConfig?.shouldRetry]);

  const finallyOutputs = useMemo(() => {
    return [...outputs, ...exceptionHandlingOutput];
  }, [outputs, exceptionHandlingOutput]);

  const items = [
    {
      key: '1',
      label: (
        <div className="p-1 w-[300px] flex items-center gap-1 flex-wrap">
          {finallyOutputs?.map(item => (
            <ItemBadge item={item} />
          ))}
        </div>
      ),
    },
  ];

  useEffect(() => {
    if (elementRef.current) {
      const hasOverflow =
        elementRef.current.scrollHeight > elementRef.current.clientHeight ||
        elementRef.current.scrollWidth > elementRef.current.clientWidth;
      setShowDropdown(hasOverflow);
    }
  }, [finallyOutputs]);

  return (
    <>
      <div className="text-xs text-[#333] text-right self-center">{label}</div>
      <div
        className="flex items-center gap-1.5 overflow-hidden relative"
        ref={elementRef}
      >
        {finallyOutputs?.map(item => (
          <ItemBadge item={item} />
        ))}
        {showDropdown && (
          <div className="absolute right-0 top-1 flex items-center">
            <div
              className="w-[93px] h-[20px]"
              style={{
                background:
                  'linear-gradient(to bottom right,  rgba(255, 255, 255, 0.6),rgba(240, 240, 240, 0.3))',
              }}
            ></div>
            <div className="bg-[#F2F5FE] flex items-center justify-center rounded overflow-hidden absolute right-0 top-[2px]">
              <Dropdown menu={{ items }} placement="bottomRight">
                <img
                  src={dotSvg}
                  className="w-4 h-4 cursor-pointer hover:bg-[#DDE3F1] rounded"
                  alt=""
                />
              </Dropdown>
            </div>
          </div>
        )}
      </div>
    </>
  );
});

export const Label = memo(
  ({ data, id, maxWidth = 130, labelInput = 'labelInput' }) => {
    const { isStartOrEndNode } = useNodeCommon({ id, data });
    const getCurrentStore = useFlowsManager(state => state.getCurrentStore);
    const autoSaveCurrentFlow = useFlowsManager(
      state => state.autoSaveCurrentFlow
    );
    const canPublishSetNot = useFlowsManager(state => state.canPublishSetNot);
    const currentStore = getCurrentStore();
    const setNode = currentStore(state => state.setNode);
    const updateNodeNameStatus = currentStore(
      state => state.updateNodeNameStatus
    );

    const handleChangeNodeParam = useCallback(
      (fn, value) => {
        setNode(id, old => {
          fn(old.data, value);
          return {
            ...cloneDeep(old),
          };
        });
        autoSaveCurrentFlow();
        canPublishSetNot();
      },
      [id, autoSaveCurrentFlow]
    );

    const labelInputId = useMemo(() => {
      return id + labelInput;
    }, [id, labelInput]);

    return (
      <>
        {data?.labelEdit ? (
          <FlowNodeInput
            nodeId={id}
            id={labelInputId}
            value={data?.label}
            onChange={value =>
              handleChangeNodeParam(
                (data, value) => (data.label = value),
                value
              )
            }
            onBlur={() => {
              updateNodeNameStatus(id);
              autoSaveCurrentFlow();
            }}
            style={{
              maxWidth: maxWidth,
            }}
          />
        ) : (
          <h2
            className="text-base font-medium text-overflow"
            style={{
              maxWidth: maxWidth,
            }}
            title={data?.label}
            onDoubleClick={() =>
              !isStartOrEndNode && updateNodeNameStatus(id, labelInputId)
            }
          >
            {data?.label}
          </h2>
        )}
      </>
    );
  }
);

export const ExceptionContent = memo(({ id, data }) => {
  const { isConnectable, exceptionHandleId } = useNodeCommon({ id, data });

  return (
    <>
      {data?.retryConfig?.shouldRetry &&
      data?.retryConfig?.errorStrategy === 2 ? (
        <>
          <div className="text-[333] text-right">异常处理</div>
          <span className="relative exception-handle-edge">
            执行异常流程
            <SourceHandle
              nodeId={id}
              id={exceptionHandleId}
              isConnectable={isConnectable}
            />
          </span>
        </>
      ) : null}
    </>
  );
});

export const Model = memo(({ model }) => {
  return (
    <>
      <div className="text-[#333] text-right">模型</div>
      <div className="flex items-center gap-1">
        <img src={model?.icon} className="w-[14px] h-[14px]" alt="" />
        <span>{model?.name}</span>
      </div>
    </>
  );
});

interface IteratorChildNodeProps {
  label: string;
  isConnectable: boolean;
  hasTargetHandle?: boolean;
  hasSourceHandle?: boolean;
  sourceHandleId?: string;
  nodeId?: string;
}

// 迭代器子节点组件
export const IteratorChildNode = memo<IteratorChildNodeProps>(
  ({ id, data }) => {
    const { isConnectable } = useNodeCommon({ id, data });
    return (
      <div className="px-4 py-2 iterator-child-node">
        <span>{data?.label}</span>
        <TargetHandle isConnectable={isConnectable} />
        <SourceHandle
          nodeId={id}
          isConnectable={isConnectable}
          id={data?.nodeParam?.handlingEdge}
        />
      </div>
    );
  }
);

interface NodeHeaderProps {
  id: string;
  data: unknown;
}

// 节点头部组件
export const NodeHeader = memo<NodeHeaderProps>(({ id, data }) => {
  const { hasTargetHandle, hasSourceHandle, isConnectable, sourceHandleId } =
    useNodeCommon({
      id,
      data,
    });

  const { renderTypeOneClickUpdate, nodeIcon, showNodeOperation } =
    useNodeCommon({
      id,
      data,
    });

  return (
    <div className="w-full flex items-center justify-between px-[14px] relative pt-[14px]">
      <div className="flex items-center gap-3">
        <img src={nodeIcon} className="w-[18px] h-[18px]" alt="" />
        <Label id={id} data={data} />
        {renderTypeOneClickUpdate()}
      </div>
      {showNodeOperation && (
        <NodeOperation id={id} data={data} labelInput="labelInput" />
      )}
      {hasTargetHandle && <TargetHandle isConnectable={isConnectable} />}
      {hasSourceHandle && (
        <SourceHandle
          id={sourceHandleId}
          nodeId={id}
          isConnectable={isConnectable}
        />
      )}
    </div>
  );
});

interface NodeContentProps {
  id: string;
  data: unknown;
}

// 节点内容组件
export const NodeContent = memo<NodeContentProps>(({ id, data }) => {
  const {
    model,
    isKnowledgeNode,
    isQuestionAnswerNode,
    isDecisionMakingNode,
    isIfElseNode,
    isIteratorNode,
    isAgentNode,
    showInputs,
    showOutputs,
    showExceptionFlow,
    isRpaNode,
  } = useNodeCommon({
    id,
    data,
  });

  return (
    <div
      style={{
        display: 'grid',
        gridTemplateColumns: 'auto minmax(0, 1fr)',
        gap: '6px',
        fontSize: 12,
        marginTop: 8,
        padding: '0 14px',
      }}
    >
      {showInputs && <Inputs inputs={data?.inputs} />}
      {showOutputs && <Outputs outputs={data?.outputs} data={data} />}
      {model && <Model model={model} />}
      {isKnowledgeNode && (
        <Knowledge data={data} repoList={data?.nodeParam?.repoList} />
      )}
      {isQuestionAnswerNode && <QuestionAnswer id={id} data={data} />}
      {isDecisionMakingNode && <DecisionMaking id={id} data={data} />}
      {isIfElseNode && <IfElse id={id} data={data} />}
      {isIteratorNode && <Iterator id={id} data={data} />}
      {isAgentNode && <Agent id={id} data={data} />}
      {showExceptionFlow && <ExceptionContent id={id} data={data} />}
    </div>
  );
});

interface NodeWrapperProps {
  id: string;
  data: unknown;
  children: React.ReactNode;
  className?: string;
}

// 节点包装器组件
export const NodeWrapper = memo<NodeWrapperProps>(({ id, data, children }) => {
  const { handleNodeClick, isIteratorNode } = useNodeCommon({ id, data });

  return (
    <div
      id={id}
      className="min-w-[360px] pb-[14px]"
      onClick={handleNodeClick}
      style={{
        maxWidth: isIteratorNode ? '' : '360px',
      }}
    >
      {data?.nodeParam?.remarkVisible && <Remark id={id} data={data} />}
      {data.status && (
        <NodeDebuggingStatus
          id={id}
          status={data.status}
          debuggerResult={data.debuggerResult}
        />
      )}
      {children}
    </div>
  );
});

export const ModelSection = memo(({ id, data }): React.ReactElement => {
  return (
    <FLowCollapse
      label={<h2 className="text-base font-medium">模型</h2>}
      content={
        <div className="rounded-md px-[18px] pb-3">
          <ModelSelect id={id} data={data} />
        </div>
      }
    />
  );
});

const UploadedFile = ({
  params,
  file,
  index,
  handleDeleteFile,
}): React.ReactElement => {
  return (
    <div
      key={file?.id}
      className="bg-[#EBF4FD] rounded-lg p-1 pr-4 flex items-center justify-between gap-2"
    >
      <div className="flex items-center gap-3">
        <div className="flex items-center w-[28px] h-[28px] bg-[#fff] justify-center">
          {file.loading ? (
            <img
              src={Icons.singleNodeDebugging.chatLoading}
              className="w-3 h-3 flow-rotate-center"
              alt=""
            />
          ) : (
            <img
              src={typeList.get(params?.fileType || '') || ''}
              className="w-[16px] h-[13px]"
              alt=""
            />
          )}
        </div>
        <span>{file?.name}</span>
        <span className="text-desc">{convertToKBMB(file.size)}</span>
      </div>
      <img
        src={Icons.singleNodeDebugging.remove}
        className="w-[16px] h-[17px] mt-1.5 opacity-50 cursor-pointer"
        onClick={() => handleDeleteFile(index, file?.id || '')}
        alt=""
      />
    </div>
  );
};

const renderFileUpload = (
  params,
  index,
  uploadComplete,
  handleFileUpload,
  handleDeleteFile
): React.ReactElement => {
  const multiple = params?.schema?.type === 'array-string';
  return (
    <>
      <FlowUpload
        {...({
          multiple,
          uploadType: generateUploadType(params?.fileType),
          uploadComplete: (event, fileId) =>
            uploadComplete(event, index, fileId),
          handleFileUpload: (file, fileId) =>
            handleFileUpload(file, index, multiple, fileId),
          maxSize: params?.fileType === 'image' ? 3 : 50,
        } as unknown)}
      />
      {params?.default?.map(file => (
        <UploadedFile
          params={params}
          file={file}
          index={index}
          handleDeleteFile={handleDeleteFile}
        />
      ))}
    </>
  );
};

const renderString = (params, index, handleChangeParam): React.ReactElement => (
  <FlowInput
    value={params?.default}
    className="pt-0.5"
    onChange={e =>
      handleChangeParam(
        index,
        d => (d.default = e.target.value),
        e.target.value
      )
    }
  />
);

const renderInteger = (
  params,
  index,
  handleChangeParam
): React.ReactElement => (
  <FlowInputNumber
    step={1}
    precision={0}
    value={params?.default}
    className="pt-0.5 w-full"
    onChange={value =>
      handleChangeParam(index, d => (d.default = value), value)
    }
  />
);

const renderNumber = (params, index, handleChangeParam): React.ReactElement => (
  <FlowInputNumber
    value={params?.default}
    className="pt-0.5 w-full"
    onChange={value =>
      handleChangeParam(index, d => (d.default = value), value)
    }
  />
);

const renderBoolean = (
  params,
  index,
  handleChangeParam
): React.ReactElement => (
  <FlowSelect
    value={params?.default}
    options={[
      { label: 'true', value: true },
      { label: 'false', value: false },
    ]}
    onChange={value =>
      handleChangeParam(index, d => (d.default = value), value)
    }
  />
);

const renderJsonEditor = (
  params,
  index,
  handleChangeParam
): React.ReactElement => (
  <JsonMonacoEditor
    value={params?.default}
    onChange={value =>
      handleChangeParam(index, d => (d.default = value), value)
    }
  />
);

export const renderParamInput = (
  params: unknown,
  index: number,
  fnc
): React.ReactElement | null => {
  const {
    handleChangeParam,
    uploadComplete,
    handleFileUpload,
    handleDeleteFile,
  } = fnc;
  const type = params?.schema?.type || params?.type;
  if (params?.fileType)
    return renderFileUpload(
      params,
      index,
      uploadComplete,
      handleFileUpload,
      handleDeleteFile
    );

  switch (type) {
    case 'string':
      return renderString(params, index, handleChangeParam);
    case 'integer':
      return renderInteger(params, index, handleChangeParam);
    case 'number':
      return renderNumber(params, index, handleChangeParam);
    case 'boolean':
      return renderBoolean(params, index, handleChangeParam);
    case 'object':
    default:
      if (type?.includes('array') || type === 'object')
        return renderJsonEditor(params, index, handleChangeParam);
      return null;
  }
};<|MERGE_RESOLUTION|>--- conflicted
+++ resolved
@@ -111,11 +111,7 @@
               className="w-[93px] h-[20px]"
               style={{
                 background:
-<<<<<<< HEAD
-                  'linear-gradient(90deg, rgba(255, 255, 255, 0) 0px, rgb(252, 252, 255) 23%)',
-=======
                   'linear-gradient(to bottom right,  rgba(255, 255, 255, 0.6),rgba(240, 240, 240, 0.3))',
->>>>>>> 2b61d2d0
               }}
             ></div>
             <div className="bg-[#F2F5FE] flex items-center justify-center rounded overflow-hidden absolute right-0 top-[2px]">
