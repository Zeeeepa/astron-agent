--- conflicted
+++ resolved
@@ -4,26 +4,12 @@
   useRef,
   useCallback,
   useMemo,
-} from "react";
-import { createPortal } from "react-dom";
+} from 'react';
+import { createPortal } from 'react-dom';
 import {
   listTools,
   listToolSquare,
   getMcpServerList as getMcpServerListAPI,
-<<<<<<< HEAD
-  workflowGetEnvKey,
-  workflowPushEnvKey,
-  addToolOperateHistory,
-} from "@/services/plugin";
-import { Button, Select, Spin, Tooltip, message } from "antd";
-import { FlowInput } from "@/components/workflow/ui";
-import { debounce, throttle } from "lodash";
-import dayjs from "dayjs";
-import { isJSON } from "@/utils";
-import { capitalizeFirstLetter } from "@/components/workflow/utils/reactflowUtils";
-import useFlowsManager from "@/components/workflow/store/useFlowsManager";
-import DeletePlugin from "@/components/workflow/modal/add-plugin/delete-plugin";
-=======
 } from '@/services/plugin';
 import { Button, Select, Spin, Tooltip, message } from 'antd';
 import { FlowInput } from '@/components/workflow/ui';
@@ -33,79 +19,23 @@
 import { capitalizeFirstLetter } from '@/components/workflow/utils/reactflowUtils';
 import useFlowsManager from '@/components/workflow/store/useFlowsManager';
 import DeletePlugin from '@/components/workflow/modal/add-plugin/delete-plugin';
->>>>>>> 70e63f58
 import {
   CreateTool,
   ToolDebugger,
   ToolDetail,
-<<<<<<< HEAD
-} from "@/components/modal/plugin";
-import MCPDetail from "./components/mcp-detail";
-import KnowledgeList from "./components/knowledge-list";
-import { ActivateMCPModal } from "./components/modal-component";
-import { configListRepos } from "@/services/knowledge";
-import { useTranslation } from "react-i18next";
-=======
 } from '@/components/modal/plugin';
 import MCPDetail from './components/mcp-detail';
 import KnowledgeList from './components/knowledge-list';
 import { configListRepos } from '@/services/knowledge';
 import { useTranslation } from 'react-i18next';
 import { useAddPluginType } from '@/components/workflow/types';
->>>>>>> 70e63f58
-
-import formSelect from "@/assets/imgs/main/icon_nav_dropdown.svg";
-import search from "@/assets/imgs/knowledge/icon_zhishi_search.png";
-import publishIcon from "@/assets/imgs/workflow/publish-icon.png";
-import flowBackIcon from "@/assets/imgs/knowledge/icon_zhishi_arrow-left.png";
-import toolOperateMore from "@/assets/imgs/workflow/tool-operate-more.png";
-
-<<<<<<< HEAD
-function AddTools({
-  closeToolModal,
-  handleAddTool,
-  toolsList,
-  id,
-}): React.ReactElement {
-  const { t } = useTranslation();
-  const loader = useRef<null | HTMLDivElement>(null);
-  const loadingRef = useRef<boolean>(false);
-  const contentRef = useRef<string>("");
-  const getCurrentStore = useFlowsManager((state) => state.getCurrentStore);
-  const currentStore = getCurrentStore();
-  const nodes = currentStore((state) => state.nodes);
-  const optionsRef = useRef<HTMLDivElement | null>(null);
-  const toolRef = useRef<HTMLDivElement | null>(null);
-  const [dataSource, setDataSource] = useState([]);
-  const [currentTab, setCurrentTab] = useState("offical");
-  const [operate, setOperate] = useState("");
-  const [orderFlag, setOrderFlag] = useState(0);
-  const [searchValue, setSearchValue] = useState("");
-  const [loading, setLoading] = useState(false);
-  const [currentToolInfo, setCurrentToolInfo] = useState({});
-  const [operateId, setOperateId] = useState("");
-  const [deleteModal, setDeleteModal] = useState(false);
-  const [currentTool, setCurrentTool] = useState({});
-  const [step, setStep] = useState(1);
-  const [hasMore, setHasMore] = useState(false);
-  const [pagination, setPagination] = useState({
-    pageNo: 1,
-    pageSize: 20,
-  });
-  const [botIcon, setBotIcon] = useState<unknown>({});
-  const [botColor, setBotColor] = useState("");
-  const [activeMcpModal, setActiveMcpModal] = useState(false);
-  const [envKeyParameters, setEnvKeyParameters] = useState([]);
-  const [envKeyDescription, setEnvKeyDescription] = useState("");
-  const [mcpDetail, setMcpDetail] = useState({});
-  const [envKeyMode, setEnvKeyMode] = useState("create");
-  const [orderBy, setOrderBy] = useState("create_time");
-
-  const checkedIds = useMemo(() => {
-    return toolsList?.map((item) => item?.toolId) || [];
-  }, [toolsList]);
-
-=======
+
+import formSelect from '@/assets/imgs/main/icon_nav_dropdown.svg';
+import search from '@/assets/imgs/knowledge/icon_zhishi_search.png';
+import publishIcon from '@/assets/imgs/workflow/publish-icon.png';
+import flowBackIcon from '@/assets/imgs/knowledge/icon_zhishi_arrow-left.png';
+import toolOperateMore from '@/assets/imgs/workflow/tool-operate-more.png';
+
 const useToolData = ({
   setPagination,
   loader,
@@ -141,7 +71,6 @@
       }
     };
   }, [hasMore]);
->>>>>>> 70e63f58
   function renderTitle(param): React.ReactElement {
     return (
       <div>
@@ -157,7 +86,7 @@
   }
   function handleModifyToolUrlParams(toolRequestInput): unknown[] {
     const toolRequestOutputTreeData = [];
-    toolRequestInput.forEach((item) => {
+    toolRequestInput.forEach(item => {
       toolRequestOutputTreeData.push({
         title: renderTitle(item),
         key: item.key,
@@ -165,76 +94,6 @@
     });
     return toolRequestOutputTreeData;
   }
-<<<<<<< HEAD
-
-  useEffect(() => {
-    if (["create", "edit"]?.includes(operate)) {
-      setStep(1);
-    }
-  }, [operate]);
-
-  useEffect((): void | (() => void) => {
-    const observer = new IntersectionObserver((entries) => {
-      if (entries[0].isIntersecting && !loadingRef.current) {
-        setPagination((pagination) => ({
-          ...pagination,
-          pageNo: pagination?.pageNo + 1,
-        }));
-      }
-    });
-    if (loader.current) {
-      observer.observe(loader.current);
-    }
-    return (): void => {
-      if (loader.current) {
-        observer.unobserve(loader.current);
-      }
-    };
-  }, [hasMore]);
-
-  useEffect(() => {
-    if (currentTab) {
-      setStep(1);
-      if (currentTab === "person") {
-        getPersonTools();
-      } else if (currentTab === "offical") {
-        getOfficalTools();
-      } else if (currentTab === "mcp") {
-        getMcpServerList();
-      } else if (currentTab === "knowledge") {
-        getKnowledgesList();
-      }
-    }
-  }, [currentTab, orderFlag, pagination, orderBy]);
-
-  const handleInputChange = useCallback(
-    (event: React.ChangeEvent<HTMLInputElement>): void => {
-      const query = event.target.value;
-      setSearchValue(query);
-      fetchDataDebounce(query);
-    },
-    [currentTab, orderFlag],
-  );
-
-  const fetchDataDebounce = useCallback(
-    debounce((value): void => {
-      if (toolRef.current) {
-        toolRef.current.scrollTop = 0;
-      }
-      setHasMore(false);
-      setLoading(true);
-      setDataSource(() => []);
-      setPagination({
-        pageNo: 1,
-        pageSize: 20,
-      });
-      contentRef.current = value;
-    }, 500),
-    [currentTab, orderFlag, searchValue],
-  );
-
-=======
->>>>>>> 70e63f58
   function getPersonTools(): void {
     if (toolRef.current) {
       toolRef.current.scrollTop = 0;
@@ -247,16 +106,16 @@
       status: 1,
     };
     listTools(params)
-      .then((data) => {
-        const newData = data?.pageData.map((item) => ({
+      .then(data => {
+        const newData = data?.pageData.map(item => ({
           ...item,
           params: handleModifyToolUrlParams(
             (isJSON(item?.webSchema) &&
               JSON.parse(item.webSchema)?.toolRequestInput) ||
-              [],
+              []
           ),
         }));
-        setDataSource((dataSource) => [...dataSource, ...newData]);
+        setDataSource(dataSource => [...dataSource, ...newData]);
         if (20 + dataSource?.length < data.totalCount) {
           setHasMore(true);
         } else {
@@ -281,16 +140,16 @@
       content: contentRef?.current,
     };
     listToolSquare(params)
-      .then((data) => {
-        const newData = data?.pageData.map((item) => ({
+      .then(data => {
+        const newData = data?.pageData.map(item => ({
           ...item,
           params: handleModifyToolUrlParams(
             (isJSON(item?.webSchema) &&
               JSON.parse(item.webSchema)?.toolRequestInput) ||
-              [],
+              []
           ),
         }));
-        setDataSource((dataSource) => [...dataSource, ...newData]);
+        setDataSource(dataSource => [...dataSource, ...newData]);
         if (20 + dataSource?.length < data.totalCount) {
           setHasMore(true);
         } else {
@@ -316,22 +175,15 @@
       orderBy,
     };
     configListRepos(params)
-      .then((data) => {
+      .then(data => {
         const newData = data?.pageData
-          ?.filter((item) => item?.tag !== "SparkDesk-RAG")
-          ?.map((item) => ({
+          ?.filter(item => item?.tag !== 'SparkDesk-RAG')
+          ?.map(item => ({
             ...item,
-<<<<<<< HEAD
-            toolId: item["spark_id"],
-            icon: item["logo_url"],
-            updateTime: dayjs(item?.updateTime)?.format("YYYY-MM-DD HH:mm:ss"),
-            createTime: dayjs(item?.createTime)?.format("YYYY-MM-DD HH:mm:ss"),
-=======
             toolId: item['server_url'],
             icon: item['logo_url'],
             updateTime: dayjs(item?.updateTime)?.format('YYYY-MM-DD HH:mm:ss'),
             createTime: dayjs(item?.createTime)?.format('YYYY-MM-DD HH:mm:ss'),
->>>>>>> 70e63f58
           }));
         setDataSource(() => [...newData]);
         setHasMore(false);
@@ -349,20 +201,16 @@
     setLoading(true);
     loadingRef.current = true;
     getMcpServerListAPI()
-      .then((data) => {
-        const newData = data?.map((item) => ({
+      .then(data => {
+        const newData = data?.map(item => ({
           ...item,
-<<<<<<< HEAD
-          toolId: item["spark_id"],
-=======
           toolId: item['server_url'],
->>>>>>> 70e63f58
           description: item?.brief,
-          icon: item["logo_url"],
-          updateTime: dayjs(item["create_time"])?.format("YYYY-MM-DD HH:mm:ss"),
+          icon: item['logo_url'],
+          updateTime: dayjs(item['create_time'])?.format('YYYY-MM-DD HH:mm:ss'),
           isMcp: true,
         }));
-        setDataSource((dataSource) => [...dataSource, ...newData]);
+        setDataSource(dataSource => [...dataSource, ...newData]);
         setHasMore(false);
       })
       .finally(() => {
@@ -456,7 +304,7 @@
         <div className="text-base font-semibold">{data?.name}</div>
         <p className="mt-1 text-desc">{data?.description}</p>
         <div className="mt-3">
-          {params?.map((item) => (
+          {params?.map(item => (
             <div
               key={item?.id}
               className="flex flex-col gap-1.5 py-2.5 border-t border-[#F2F2F2]"
@@ -479,17 +327,6 @@
   };
 };
 
-<<<<<<< HEAD
-  const handleThrottleAddTool = useCallback(
-    (tool): unknown => {
-      handleAddTool({
-        ...tool,
-        type: currentTab === "mcp" ? "mcp" : "tool",
-        icon: tool?.icon,
-      });
-    },
-    [nodes, currentTab, checkedIds],
-=======
 const LeftNav = ({
   closeToolModal,
   handleChangeTab,
@@ -566,67 +403,9 @@
         </div>
       </div>
     </div>
->>>>>>> 70e63f58
   );
 };
 
-<<<<<<< HEAD
-  const handleCheckTool = useCallback(
-    throttle((tool): unknown => {
-      setEnvKeyMode("create");
-      if (!checkedIds.includes(tool.toolId) && checkedIds?.length >= 30) {
-        message.warning(t("workflow.nodes.common.maxAddWarning"));
-        return;
-      }
-      if (
-        !checkedIds?.includes(tool?.toolId) &&
-        currentTab === "mcp" &&
-        tool?.["mcp_type"] !== "flow" &&
-        !tool?.hasConfig
-      ) {
-        workflowGetEnvKey(tool?.id, tool?.["recordId"]).then((data) => {
-          if (
-            data?.parameters?.filter((item) => item?.hasDefault === false)
-              ?.length > 0
-          ) {
-            setActiveMcpModal(true);
-            setEnvKeyParameters(
-              data?.parameters?.filter((item) => item?.hasDefault === false),
-            );
-            setEnvKeyDescription(data?.["user_guide"]);
-            setMcpDetail(tool);
-          } else {
-            const params = {
-              recordId: tool["recordId"],
-              mcpId: tool.id,
-              serverName: tool.name,
-              serverDesc: tool.brief,
-              env: null,
-              customize: false,
-            };
-            workflowPushEnvKey(params).then((data) => {
-              handleThrottleAddTool({
-                ...tool,
-                toolId: data,
-              });
-              setDataSource((dataSource) => {
-                dataSource.forEach((item) => {
-                  if (item.id === tool.id) {
-                    item.toolId = data;
-                    item.hasConfig = true;
-                  }
-                });
-                return [...dataSource];
-              });
-            });
-          }
-        });
-        return;
-      }
-      handleThrottleAddTool(tool);
-    }, 1000),
-    [nodes, currentTab, checkedIds],
-=======
 const RightHeader = ({
   currentTab,
   orderFlag,
@@ -691,27 +470,9 @@
         )}
       </div>
     </div>
->>>>>>> 70e63f58
   );
 };
 
-<<<<<<< HEAD
-  const handleUpdateAPIKEY = useCallback((tool): void => {
-    setEnvKeyMode("update");
-    workflowGetEnvKey(tool?.id, tool?.["recordId"]).then((data) => {
-      setActiveMcpModal(true);
-      setEnvKeyParameters(
-        data?.parameters?.map((item) => ({
-          ...item,
-          default:
-            data?.oldParameters?.[item.name] !== undefined
-              ? data?.oldParameters?.[item.name]
-              : item.default,
-        })),
-      );
-      setEnvKeyDescription(data?.["user_guide"]);
-      setMcpDetail(tool);
-=======
 const ListItem = ({
   item,
   currentTab,
@@ -1154,7 +915,6 @@
       orderFlag,
       setSearchValue,
       searchValue,
->>>>>>> 70e63f58
     });
 
   useEffect(() => {
@@ -1168,59 +928,37 @@
     }
     setHasMore(false);
     setOrderFlag(0);
-    setOperate("");
+    setOperate('');
     setLoading(true);
     setDataSource([]);
     setPagination({
       pageNo: 1,
       pageSize: 20,
     });
-    setSearchValue("");
-    contentRef.current = "";
+    setSearchValue('');
+    contentRef.current = '';
   };
   const handleClearMCPData = (): void => {
     if (toolRef.current) {
       toolRef.current.scrollTop = 0;
     }
     setHasMore(false);
-    setOperate("");
-    setCurrentTab("mcp");
+    setOperate('');
+    setCurrentTab('mcp');
     setLoading(true);
     setDataSource([]);
     setPagination({
       pageNo: 1,
       pageSize: 20,
     });
-    setSearchValue("");
-    contentRef.current = "";
+    setSearchValue('');
+    contentRef.current = '';
   };
   const handleChangeTab = (tab): void => {
     setCurrentTab(tab);
     handleClearData();
   };
 
-<<<<<<< HEAD
-  const handleMcpModalParamsOk = (data): void => {
-    if (envKeyMode === "create") {
-      handleThrottleAddTool({
-        ...mcpDetail,
-        toolId: data,
-      });
-    }
-    setDataSource((dataSource) => {
-      dataSource.forEach((item) => {
-        if (item.id === mcpDetail.id) {
-          item.toolId = data;
-          item.hasConfig = true;
-          item.param = true;
-        }
-      });
-      return [...dataSource];
-    });
-  };
-
-=======
->>>>>>> 70e63f58
   return (
     <>
       {createPortal(
@@ -1229,492 +967,20 @@
           style={{
             zIndex: 1001,
           }}
-          onClick={(e) => e.stopPropagation()}
-          onKeyDown={(e) => e.stopPropagation()}
+          onClick={e => e.stopPropagation()}
+          onKeyDown={e => e.stopPropagation()}
         >
           {deleteModal && (
             <DeletePlugin
               currentTool={currentTool}
               setDeleteModal={setDeleteModal}
-<<<<<<< HEAD
-              getPersonTools={() => {
-                setLoading(true);
-                setDataSource([]);
-                setPagination({
-                  pageNo: 1,
-                  pageSize: 20,
-                });
-                setSearchValue("");
-                contentRef.current = "";
-              }}
-=======
               getPersonTools={handleClearData}
->>>>>>> 70e63f58
             />
           )}
           <div
             className="absolute top-1/2 left-1/2 transform -translate-x-1/2 -translate-y-1/2 z-50 bg-[#fff] text-second font-medium text-md flex w-full h-full overflow-hidden"
-            onClick={() => setOperateId("")}
+            onClick={() => setOperateId('')}
           >
-<<<<<<< HEAD
-            <div className="w-[240px] h-full bg-[#f8faff] px-4 py-6 flow-tool-modal-left">
-              <div className="flex items-center gap-2 text-lg font-semibold">
-                <img
-                  src={flowBackIcon}
-                  width={28}
-                  className="cursor-pointer"
-                  alt=""
-                  onClick={() => closeToolModal()}
-                />
-                <span>{t("workflow.nodes.toolNode.addTool")}</span>
-              </div>
-              <div className="flex flex-col gap-2 mt-6">
-                <div
-                  className={`create-tool-tab-normal ${currentTab === "person" || currentTab === "offical" ? "create-tool-tab-active" : ""}`}
-                >
-                  <i className="tool"></i>
-                  <span className="mt-0.5">
-                    {t("workflow.nodes.toolNode.tool")}
-                  </span>
-                </div>
-                <div
-                  className={`create-tool-tab-normal-child ${currentTab === "person" ? "create-tool-tab-active-child" : ""}`}
-                  onClick={() => handleChangeTab("person")}
-                >
-                  <i className="person"></i>
-                  <span className="mt-0.5">
-                    {t("workflow.nodes.toolNode.myCreated")}
-                  </span>
-                </div>
-                <div
-                  className={`create-tool-tab-normal-child ${currentTab === "offical" ? "create-tool-tab-active-child" : ""}`}
-                  onClick={() => handleChangeTab("offical")}
-                >
-                  <i className="offical"></i>
-                  <span>{t("workflow.nodes.toolNode.officialTools")}</span>
-                </div>
-                <div
-                  className="create-tool-tab-normal-child create-tool-tab-active-child"
-                  onClick={(e) => {
-                    e.stopPropagation();
-                    setCurrentTab("");
-                    setOperate("create");
-                    setCurrentToolInfo({
-                      id: "",
-                    });
-                  }}
-                >
-                  <i className="add-plugin"></i>
-                  <span>{t("workflow.nodes.toolNode.createTool")}</span>
-                </div>
-                <div
-                  className={`create-tool-tab-normal ${currentTab === "mcp" ? "create-tool-tab-active" : ""}`}
-                  onClick={() => handleChangeTab("mcp")}
-                >
-                  <i className="mcp"></i>
-                  <span className="mt-0.5">MCP</span>
-                </div>
-                <div
-                  className={`create-tool-tab-normal ${currentTab === "knowledge" ? "create-tool-tab-active" : ""}`}
-                  onClick={() => handleChangeTab("knowledge")}
-                >
-                  <i className="knowledge"></i>
-                  <span className="mt-0.5">
-                    {t("workflow.nodes.knowledgeNode.knowledgeBase")}
-                  </span>
-                </div>
-              </div>
-            </div>
-            <div className="flex-1 h-full bg-[#F7F7FA] overflow-hidden">
-              {!operate &&
-                ["person", "offical", "mcp"]?.includes(currentTab) && (
-                  <div
-                    className="flex flex-col h-full overflow-hidden"
-                    style={{
-                      padding: "26px 0 43px",
-                    }}
-                  >
-                    <div className="flex flex-col h-full overflow-hidden">
-                      <div
-                        className="flex items-center justify-between mx-auto"
-                        style={{
-                          width: "90%",
-                          minWidth: 1000,
-                        }}
-                      >
-                        <div className="flex items-center justify-end w-full gap-4">
-                          {currentTab === "offical" ? (
-                            <Select
-                              suffixIcon={
-                                <img src={formSelect} className="w-4 h-4 " />
-                              }
-                              className="p-0"
-                              style={{ height: 32, width: 160 }}
-                              value={orderFlag}
-                              onChange={(value) => {
-                                setOrderFlag(value);
-                                setLoading(true);
-                                setDataSource([]);
-                                setPagination({
-                                  pageNo: 1,
-                                  pageSize: 20,
-                                });
-                              }}
-                              options={[
-                                {
-                                  label: t(
-                                    "workflow.nodes.toolNode.mostPopular",
-                                  ),
-                                  value: 0,
-                                },
-                                {
-                                  label: t(
-                                    "workflow.nodes.toolNode.recentlyUsed",
-                                  ),
-                                  value: 1,
-                                },
-                              ]}
-                            />
-                          ) : null}
-                          {currentTab !== "mcp" && (
-                            <div className="relative">
-                              <img
-                                src={search}
-                                className="w-4 h-4 absolute left-[10px] top-[7px] z-10"
-                                alt=""
-                              />
-                              <FlowInput
-                                value={searchValue}
-                                className="w-[320px] pl-8 h-[32px] text-sm"
-                                placeholder={t(
-                                  "workflow.nodes.common.inputPlaceholder",
-                                )}
-                                onChange={handleInputChange}
-                              />
-                            </div>
-                          )}
-                        </div>
-                      </div>
-                      <div className="flex flex-col mt-4 gap-1.5 flex-1 overflow-hidden">
-                        <div className="flex flex-col gap-[18px] overflow-hidden h-full">
-                          <div
-                            className="flex items-center px-4 mx-auto font-medium"
-                            style={{
-                              width: "90%",
-                              minWidth: 1000,
-                            }}
-                          >
-                            <span className="flex-1">
-                              {currentTab === "mcp"
-                                ? "MCP"
-                                : t("workflow.nodes.toolNode.tool")}
-                            </span>
-                            <span className="w-2/5 min-w-[500px]">
-                              {t("workflow.nodes.toolNode.publishTime")}
-                            </span>
-                          </div>
-                          <div
-                            className="flex-1 overflow-auto"
-                            ref={toolRef}
-                            // onScroll={handleScroll}
-                          >
-                            <div
-                              className="h-full mx-auto"
-                              style={{
-                                width: "90%",
-                                minWidth: 1000,
-                              }}
-                            >
-                              {dataSource.map((item: unknown) => (
-                                <div
-                                  key={item.id}
-                                  className="px-4 py-2.5 hover:bg-[#EBEBF1] cursor-pointer border-t border-[#E5E5EC]"
-                                  onClick={() => {
-                                    setCurrentToolInfo({
-                                      ...item,
-                                    });
-                                    if (currentTab === "mcp") {
-                                      setOperate("mcpDetail");
-                                    } else {
-                                      setOperate("toolDetail");
-                                    }
-                                  }}
-                                >
-                                  <div className="flex justify-between gap-[52px]">
-                                    <div className="flex-1 flex items-center gap-[30px] overflow-hidden">
-                                      {currentTab === "mcp" ? (
-                                        <img
-                                          src={item?.icon}
-                                          className="w-[40px] h-[40px] rounded"
-                                          alt=""
-                                        />
-                                      ) : (
-                                        <span
-                                          className="flex items-center justify-center w-12 h-12 rounded rounded-lg"
-                                          style={{
-                                            background: item?.avatarColor
-                                              ? item?.avatarColor
-                                              : `url(${item?.address + item?.icon}) no-repeat center / cover`,
-                                          }}
-                                        >
-                                          {item?.avatarColor && (
-                                            <img
-                                              src={item?.address + item?.icon}
-                                              className="w-[28px] h-[28px]"
-                                              alt=""
-                                            />
-                                          )}
-                                        </span>
-                                      )}
-                                      <div className="flex flex-col flex-1 gap-1 overflow-hidden">
-                                        <div className="font-semibold">
-                                          {item?.name}
-                                        </div>
-                                        <p
-                                          className="text-[#757575] text-xs text-overflow flex-1"
-                                          title={item?.description}
-                                        >
-                                          {item?.description}
-                                        </p>
-                                      </div>
-                                    </div>
-                                    <div className="w-2/5 flex items-center justify-between min-w-[500px]">
-                                      <div className="w-1/3 flex items-center gap-1.5 flex-shrink-0">
-                                        <img
-                                          src={publishIcon}
-                                          className="w-3 h-3"
-                                          alt=""
-                                        />
-                                        <p className="text-[#757575] text-xs">
-                                          {t(
-                                            "workflow.nodes.toolNode.publishedAt",
-                                          )}{" "}
-                                          {item?.updateTime}
-                                        </p>
-                                      </div>
-                                      {item?.params?.length > 0 ? (
-                                        <Tooltip
-                                          placement="right"
-                                          title={renderParamsTooltip(item)}
-                                          overlayClassName="white-tooltip tool-params-tooltip"
-                                        >
-                                          <div className="flex items-center cursor-pointer gap-1.5 text-[#275EFF] text-sm font-medium">
-                                            <span>
-                                              {t(
-                                                "workflow.nodes.toolNode.parameters",
-                                              )}
-                                            </span>
-                                          </div>
-                                        </Tooltip>
-                                      ) : (
-                                        <span className="w-1 h-1"></span>
-                                      )}
-                                      <div
-                                        className="flex items-center gap-2.5 relative"
-                                        onClick={(e) => e.stopPropagation()}
-                                      >
-                                        {currentTab !== "mcp" && (
-                                          <div
-                                            className="flex items-center gap-1 bg-[#fff] border border-[#E5E5E5] py-1 px-6 rounded-lg hover:text-[#FFF] hover:bg-[#275EFF]"
-                                            onClick={(e) => {
-                                              e.stopPropagation();
-                                              setCurrentToolInfo({
-                                                ...item,
-                                              });
-                                              setOperate("test");
-                                            }}
-                                          >
-                                            {t("workflow.nodes.toolNode.test")}
-                                          </div>
-                                        )}
-                                        {item?.hasConfig && item?.param && (
-                                          <div
-                                            className="px-6 bg-[#fff] rounded-lg text-sm text-[#275EFF]"
-                                            style={{
-                                              height: 32,
-                                              lineHeight: "32px",
-                                            }}
-                                            onClick={() =>
-                                              handleUpdateAPIKEY(item)
-                                            }
-                                          >
-                                            {t(
-                                              "workflow.promptDebugger.updateConfig",
-                                            )}
-                                          </div>
-                                        )}
-                                        <div
-                                          onClick={() => handleCheckTool(item)}
-                                        >
-                                          {checkedIds.includes(item.toolId) ? (
-                                            <div
-                                              className="border border-[#D3DBF8] bg-[#fff] py-1 px-6 rounded-lg"
-                                              style={{
-                                                height: "32px",
-                                              }}
-                                            >
-                                              {t(
-                                                "workflow.nodes.relatedKnowledgeModal.remove",
-                                              )}
-                                            </div>
-                                          ) : (
-                                            <Button
-                                              type="primary"
-                                              className="px-6"
-                                              style={{
-                                                height: 32,
-                                              }}
-                                              onClick={() => {
-                                                addToolOperateHistory(
-                                                  item.isMcp
-                                                    ? item.id
-                                                    : item.toolId,
-                                                );
-                                              }}
-                                            >
-                                              {t(
-                                                "workflow.nodes.toolNode.addTool",
-                                              )}
-                                            </Button>
-                                          )}
-                                        </div>
-                                        <div
-                                          ref={optionsRef}
-                                          onClick={(e) => {
-                                            e.stopPropagation();
-                                            setOperateId(item?.id);
-                                          }}
-                                          className="h-[34px] flex items-center"
-                                        >
-                                          {currentTab === "person" && (
-                                            <img
-                                              src={toolOperateMore}
-                                              className="w-[17px] h-[3px] cursor-pointer"
-                                              alt=""
-                                            />
-                                          )}
-                                          {operateId === item?.id && (
-                                            <div
-                                              className="z-10 absolute top-2 right-0 p-1 bg-[#fff] rounded-lg"
-                                              style={{
-                                                boxShadow:
-                                                  "0px 2px 8px 0px rgba(0,0,0,0.08)",
-                                              }}
-                                            >
-                                              <div
-                                                className="hover:bg-[#E6F4FF] w-[80px] rounded-md"
-                                                style={{
-                                                  padding: "6px 0px 6px 10px",
-                                                }}
-                                                onClick={() => {
-                                                  setCurrentToolInfo({
-                                                    ...item,
-                                                  });
-                                                  setOperateId("");
-                                                  setOperate("edit");
-                                                }}
-                                              >
-                                                {t(
-                                                  "workflow.nodes.toolNode.edit",
-                                                )}
-                                              </div>
-                                              <div
-                                                className="hover:bg-[#E6F4FF] w-[80px] rounded-md"
-                                                style={{
-                                                  padding: "6px 0px 6px 10px",
-                                                }}
-                                                onClick={(e) => {
-                                                  e.stopPropagation();
-                                                  setOperateId("");
-                                                  setDeleteModal(true);
-                                                  setCurrentTool(item);
-                                                }}
-                                              >
-                                                {t(
-                                                  "workflow.nodes.toolNode.delete",
-                                                )}
-                                              </div>
-                                            </div>
-                                          )}
-                                        </div>
-                                      </div>
-                                    </div>
-                                  </div>
-                                </div>
-                              ))}
-                              {loading && (
-                                <Spin className="mt-2" size="large" />
-                              )}
-                              {hasMore && <div ref={loader}></div>}
-                              {!loading && dataSource.length === 0 && (
-                                <p
-                                  className="mx-auto mt-3"
-                                  style={{
-                                    width: "90%",
-                                    minWidth: 1000,
-                                  }}
-                                >
-                                  {t("workflow.nodes.toolNode.noPlugins")}
-                                </p>
-                              )}
-                            </div>
-                          </div>
-                        </div>
-                      </div>
-                    </div>
-                  </div>
-                )}
-              {!operate && currentTab === "knowledge" && (
-                <KnowledgeList
-                  id={id}
-                  dataSource={dataSource}
-                  toolRef={toolRef}
-                  orderBy={orderBy}
-                  setOrderBy={setOrderBy}
-                  searchValue={searchValue}
-                  handleInputChange={handleInputChange}
-                  toolsList={toolsList}
-                  loading={loading}
-                  handleAddTool={handleAddTool}
-                />
-              )}
-              {operate && (
-                <>
-                  {["create", "edit"]?.includes(operate) && (
-                    <CreateTool
-                      currentToolInfo={currentToolInfo}
-                      handleCreateToolDone={() => handleChangeTab("person")}
-                      step={step}
-                      setStep={setStep}
-                      botIcon={botIcon}
-                      setBotIcon={setBotIcon}
-                      botColor={botColor}
-                      setBotColor={setBotColor}
-                    />
-                  )}
-                  {operate === "test" && (
-                    <ToolDebugger
-                      currentToolInfo={currentToolInfo}
-                      handleClearData={() => handleClearData()}
-                      offical={currentTab === "offical"}
-                    />
-                  )}
-                  {operate === "toolDetail" && (
-                    <ToolDetail
-                      currentToolInfo={currentToolInfo}
-                      handleClearData={handleClearData}
-                    />
-                  )}
-                  {operate === "mcpDetail" && (
-                    <MCPDetail
-                      currentToolId={currentToolInfo?.id}
-                      handleClearMCPData={handleClearMCPData}
-                      dataSource={dataSource}
-                    />
-                  )}
-                </>
-              )}
-=======
             <LeftNav
               closeToolModal={closeToolModal}
               handleChangeTab={handleChangeTab}
@@ -1770,11 +1036,10 @@
                 setBotColor={setBotColor}
                 currentTab={currentTab}
               />
->>>>>>> 70e63f58
             </div>
           </div>
         </div>,
-        document.body,
+        document.body
       )}
     </>
   );
