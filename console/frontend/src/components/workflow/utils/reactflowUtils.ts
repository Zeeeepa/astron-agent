--- conflicted
+++ resolved
@@ -363,11 +363,7 @@
 // ==================== 节点参数验证 ====================
 function validateTemplateParams(currentCheckNode: unknown): boolean {
   if (
-<<<<<<< HEAD
-    !['spark-llm', 'message'].includes(currentCheckNode?.type) &&
-=======
     !["spark-llm", "message"].includes(currentCheckNode?.nodeType) &&
->>>>>>> 3712d6bc
     !(
       currentCheckNode?.nodeType === 'node-end' &&
       currentCheckNode?.data?.nodeParam?.outputMode === 1
