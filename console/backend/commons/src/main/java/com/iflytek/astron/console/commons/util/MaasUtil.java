--- conflicted
+++ resolved
@@ -85,12 +85,6 @@
     @Value("${maas.mcpRegister}")
     private String mcpReleaseUrl;
 
-<<<<<<< HEAD
-    public static final String PREFIX_MAAS_COPY = "maas_copy_";
-    private static final String BOT_TAG_LIST = "bot_tag_list";
-
-=======
->>>>>>> 83142285
     @Autowired
     private UserLangChainDataService userLangChainDataService;
 
