--- conflicted
+++ resolved
@@ -1,12 +1,7 @@
 <?xml version="1.0" encoding="UTF-8"?>
 <!DOCTYPE mapper PUBLIC "-//mybatis.org//DTD Mapper 3.0//EN" "http://mybatis.org/dtd/mybatis-3-mapper.dtd">
-<<<<<<< HEAD
-<mapper namespace="com.iflytek.astra.console.commons.mapper.vcn.CustomVCNMapper">
-    <select id="getVcnByCode" resultType="com.iflytek.astra.console.commons.dto.vcn.CustomV2VCNDTO">
-=======
 <mapper namespace="com.iflytek.astron.console.commons.mapper.vcn.CustomVCNMapper">
     <select id="getVcnByCode" resultType="com.iflytek.astron.console.commons.dto.vcn.CustomV2VCNDTO">
->>>>>>> 07dca841
         select cv.id          as vcnId,
                cv.`uid`       as uid,
                cv.`name`      as name,
