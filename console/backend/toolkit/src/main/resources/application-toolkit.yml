# PageHelper configuration for MyBatis pagination
pagehelper:
  helperDialect: mysql
  params: count=countSql
  reasonable: true
  supportMethodsArguments: true

# API-related configuration, including authentication, tenant info, and service endpoints
api:
  url:
    aiuiTenantId: xxxxxxxxxxxxxxxx
    aiuiTenantKey: xxxxxxxxxxxxxxxx
    aiuiTenantSecret: xxxxxxxxxxxxxxxx
    appUrl: ${APP_URL:http://127.0.0.1:5052/v2/app}
    apiKey: ${APP_APIKEY:apikey}
    apiSecret: ${APP_API_SECRET:apiSecret}
    defaultAddRepo: sparkbot_repo_01
    knowledgeUrl: ${KNOWLEDGE_URL:http://127.0.0.1:30007/knowledge}
    mcpToolServer: http://127.0.0.1:port/api/v1
    mcpAuthServer: http://127.0.0.1:port
    openPlatform: https://127.0.0.1:8080
    tenantId: ${TENANT_ID:tenantId}
    tenantKey: ${TENANT_KEY:tenantKey}
    tenantSecret: ${TENANT_SECRET:tenantSecret}
    toolUrl: ${TOOL_URL:http://127.0.0.1:18888}
    workflow: ${WORKFLOW_URL:http://127.0.0.1:7880}
    sparkDB: ${SPARK_DB_URL:http://127.0.0.1:7990}
    sparkDocUrl: https://chatdoc.xfyun.cn
    mcpUrlServer: http://127.0.0.1:port
    localModel: ${LOCAL_MODEL_URL:http://127.0.0.1:33778}
    datasetUrl: http://127.0.0.1:8080/dataset/getDataset
    datasetFileUrl: http://127.0.0.1:8080/dataset/getDatasetFiles
    xinghuoDatasetFileUrl: http://127.0.0.1:8080/dataset/addXinghuoDatasetFile
    deleteXinghuoDatasetFileUrl: http://127.0.0.1:8080/dataset/deleteXinghuoDatasetFile
    deleteXinghuoDatasetUrl: http://127.0.0.1:8080/dataset/deleteXinghuoDataset
<<<<<<< HEAD
    rpaUrl: https://newapi.iflyrpa.com
    appIdQryUrl: http://10.1.87.65:5052
=======
    rpaUrl: ${RPA_URL:https://newapi.iflyrpa.com}
>>>>>>> 555e5ba7

# Business-specific configuration
biz:
  admin-uid: ${ADMIN_UID:9999}
#  RAG/Search generates maximum character count threshold (too large affects performance)
  cbg-rag-max-char-count: 1000000
#  CBG RAG compatible source types (sources that have same behavior as CBG-RAG)
  cbg-rag-compatible-sources:
    - CBG-RAG
    - Ragflow-RAG
#  AIUI RAG compatible source types (sources that have same behavior as AIUI-RAG2)
  aiui-rag-compatible-sources:
    - AIUI-RAG2
#  Spark RAG compatible source types (sources that have same behavior as SparkDesk-RAG)
  spark-rag-compatible-sources:
    - SparkDesk-RAG

# iFlytek API authentication configuration
xfyun:
  api:
    auth:
      secret: ${API_AUTH_SECRET:api-auth-secret}

# MCP server configuration
mcp-server:
  file-path: classpath:mcp-server

# Task scheduling and async executor configuration
task:
  scheduling:
    pool-size: 4
    thread-name-prefix: app-scheduler-
    await-termination-seconds: 10
    wait-for-tasks-to-complete-on-shutdown: true

  executor:
    core-pool-size: 8
    max-pool-size: 16
    queue-capacity: 2000
    keep-alive-seconds: 60
    allow-core-thread-timeout: false
    thread-name-prefix: app-async-
    await-termination-seconds: 20
    wait-for-tasks-to-complete-on-shutdown: true
    rejection-policy: CallerRuns
    # Optional values: Abort / CallerRuns / Discard / DiscardOldest

# Common app-level authentication configuration
common:
  appid: ${COMMON_APPID:appid}
  apiKey: ${COMMON_APIKEY:apiKey}
  apiSecret: ${COMMON_API_SECRET:apiSecret}<|MERGE_RESOLUTION|>--- conflicted
+++ resolved
@@ -33,12 +33,8 @@
     xinghuoDatasetFileUrl: http://127.0.0.1:8080/dataset/addXinghuoDatasetFile
     deleteXinghuoDatasetFileUrl: http://127.0.0.1:8080/dataset/deleteXinghuoDatasetFile
     deleteXinghuoDatasetUrl: http://127.0.0.1:8080/dataset/deleteXinghuoDataset
-<<<<<<< HEAD
-    rpaUrl: https://newapi.iflyrpa.com
+    rpaUrl: ${RPA_URL:https://newapi.iflyrpa.com}
     appIdQryUrl: http://10.1.87.65:5052
-=======
-    rpaUrl: ${RPA_URL:https://newapi.iflyrpa.com}
->>>>>>> 555e5ba7
 
 # Business-specific configuration
 biz:
