--- conflicted
+++ resolved
@@ -2,13 +2,8 @@
 <!DOCTYPE mapper PUBLIC "-//mybatis.org//DTD Mapper 3.0//EN"
         "http://mybatis.org/dtd/mybatis-3-mapper.dtd" >
 
-<<<<<<< HEAD
-<mapper namespace="com.iflytek.astra.console.toolkit.mapper.workflow.WorkflowMapper">
-    <select id="selectSuqareFlowList" resultType="com.iflytek.astra.console.commons.entity.workflow.Workflow">
-=======
 <mapper namespace="com.iflytek.astron.console.toolkit.mapper.workflow.WorkflowMapper">
     <select id="selectSuqareFlowList" resultType="com.iflytek.astron.console.commons.entity.workflow.Workflow">
->>>>>>> 07dca841
         SELECT
         w.*, fr.latest_create_time AS frCreateTime
         FROM workflow w
