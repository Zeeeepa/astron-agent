<?xml version="1.0" encoding="UTF-8"?>
<!DOCTYPE mapper PUBLIC "-//mybatis.org//DTD Mapper 3.0//EN" "http://mybatis.org/dtd/mybatis-3-mapper.dtd">

<<<<<<< HEAD
<mapper namespace="com.iflytek.astra.console.toolkit.mapper.group.GroupUserMapper">
=======
<mapper namespace="com.iflytek.astron.console.toolkit.mapper.group.GroupUserMapper">
>>>>>>> 07dca841
    <delete id="deleteByTagIdAndUidList">
        delete from group_user
        where uid = #{uid} and tag_id = #{tagId} and user_id in
        <foreach collection="uids" item="uid" separator="," open="(" close=")">#{uid}</foreach>
    </delete>
    <delete id="deleteByUidList">
        delete from group_user
        where uid = #{uid} and user_id in
        <foreach collection="uids" item="uid" separator="," open="(" close=")">#{uid}</foreach>
    </delete>
    <delete id="deleteExcludeTagIds">
        delete from group_user where uid = #{uid} and user_id = #{userId}
        <if test="tagIds != null and tagIds.size()>0">
            and tag_id not in <foreach collection="tagIds" item="tagId" open="(" close=")" separator=",">#{tagId}</foreach>
        </if>
    </delete>

<<<<<<< HEAD
    <select id="listUserByTagId" resultType="com.iflytek.astra.console.toolkit.entity.vo.group.GroupUserTagVO">
=======
    <select id="listUserByTagId" resultType="com.iflytek.astron.console.toolkit.entity.vo.group.GroupUserTagVO">
>>>>>>> 07dca841
        select t1.user_id as uid, t2.login, t2.nickname , t2.email ,t1.tagIds, t1.tagNames from (
        select gu.user_id, GROUP_CONCAT(gu.tag_id) as tagIds, GROUP_CONCAT(gt.name) as tagNames  from group_user gu  left join group_tag gt on gu.tag_id = gt.id
        where gu.uid  = #{uid}  group by gu.user_id
        HAVING FIND_IN_SET(#{tagId}, tagIds) >0
        ) t1 left join `system_user` t2 on t1.user_id = t2.id
        <where>
            <if test="content!=null and content!=''">
                (instr(t2.login, #{content}) or instr(t2.nickname, #{content}))
            </if>
        </where>
    </select>
</mapper><|MERGE_RESOLUTION|>--- conflicted
+++ resolved
@@ -1,11 +1,7 @@
 <?xml version="1.0" encoding="UTF-8"?>
 <!DOCTYPE mapper PUBLIC "-//mybatis.org//DTD Mapper 3.0//EN" "http://mybatis.org/dtd/mybatis-3-mapper.dtd">
 
-<<<<<<< HEAD
-<mapper namespace="com.iflytek.astra.console.toolkit.mapper.group.GroupUserMapper">
-=======
 <mapper namespace="com.iflytek.astron.console.toolkit.mapper.group.GroupUserMapper">
->>>>>>> 07dca841
     <delete id="deleteByTagIdAndUidList">
         delete from group_user
         where uid = #{uid} and tag_id = #{tagId} and user_id in
@@ -23,11 +19,7 @@
         </if>
     </delete>
 
-<<<<<<< HEAD
-    <select id="listUserByTagId" resultType="com.iflytek.astra.console.toolkit.entity.vo.group.GroupUserTagVO">
-=======
     <select id="listUserByTagId" resultType="com.iflytek.astron.console.toolkit.entity.vo.group.GroupUserTagVO">
->>>>>>> 07dca841
         select t1.user_id as uid, t2.login, t2.nickname , t2.email ,t1.tagIds, t1.tagNames from (
         select gu.user_id, GROUP_CONCAT(gu.tag_id) as tagIds, GROUP_CONCAT(gt.name) as tagNames  from group_user gu  left join group_tag gt on gu.tag_id = gt.id
         where gu.uid  = #{uid}  group by gu.user_id
