package com.iflytek.astron.console.hub.service.publish.impl;

import com.alibaba.fastjson2.JSONArray;
import com.alibaba.fastjson2.JSONObject;
import com.baomidou.mybatisplus.extension.plugins.pagination.Page;
import com.iflytek.astron.console.commons.entity.bot.UserLangChainInfo;
import com.iflytek.astron.console.hub.dto.PageResponse;
import com.iflytek.astron.console.commons.dto.bot.BotListRequestDto;
import com.iflytek.astron.console.hub.dto.publish.BotPublishInfoDto;
import com.iflytek.astron.console.hub.dto.publish.BotDetailResponseDto;
import com.iflytek.astron.console.hub.dto.publish.BotVersionVO;
import com.iflytek.astron.console.hub.dto.publish.BotSummaryStatsVO;
import com.iflytek.astron.console.hub.dto.publish.BotTimeSeriesResponseDto;
import com.iflytek.astron.console.hub.dto.publish.BotTimeSeriesStatsVO;
import com.iflytek.astron.console.hub.dto.publish.WechatAuthUrlResponseDto;
import com.iflytek.astron.console.hub.dto.publish.BotTraceRequestDto;
import com.iflytek.astron.console.hub.dto.publish.UnifiedPrepareDto;
import com.iflytek.astron.console.hub.dto.publish.prepare.*;
import com.iflytek.astron.console.hub.dto.publish.prepare.WechatPrepareDto;
import com.iflytek.astron.console.commons.enums.bot.ReleaseTypeEnum;
import com.iflytek.astron.console.commons.service.data.UserLangChainDataService;
import com.iflytek.astron.console.commons.enums.PublishChannelEnum;
import com.iflytek.astron.console.commons.enums.ShelfStatusEnum;
import com.iflytek.astron.console.commons.mapper.bot.ChatBotMarketMapper;
import com.iflytek.astron.console.hub.mapper.BotDashboardCountLogMapper;
import com.iflytek.astron.console.commons.mapper.bot.ChatBotBaseMapper;
import com.iflytek.astron.console.hub.converter.BotPublishConverter;
import com.iflytek.astron.console.hub.converter.WorkflowVersionConverter;
import com.iflytek.astron.console.hub.service.publish.PublishChannelService;
import com.iflytek.astron.console.hub.service.wechat.WechatThirdpartyService;
import com.iflytek.astron.console.commons.dto.bot.BotPublishQueryResult;
import com.iflytek.astron.console.hub.entity.BotDashboardCountLog;
import com.iflytek.astron.console.hub.service.publish.BotPublishService;
import com.iflytek.astron.console.commons.exception.BusinessException;
import com.iflytek.astron.console.commons.constant.ResponseEnum;
import com.iflytek.astron.console.commons.util.BotFileParamUtil;
import com.iflytek.astron.console.toolkit.entity.table.workflow.WorkflowVersion;
import com.iflytek.astron.console.toolkit.mapper.workflow.WorkflowVersionMapper;
import lombok.RequiredArgsConstructor;
import lombok.extern.slf4j.Slf4j;
import org.springframework.context.ApplicationEventPublisher;
import org.springframework.stereotype.Service;
import com.iflytek.astron.console.commons.dto.bot.BotQueryCondition;
import com.iflytek.astron.console.hub.event.BotPublishStatusChangedEvent;

import java.time.LocalDate;
import java.util.ArrayList;
import java.util.List;
import java.util.Objects;
import java.util.stream.Collectors;

/**
 * Bot Publishing Management Service Implementation
 *
 * Unified bot publishing management service implementation, including: - Bot list query and detail
 * retrieval - Publishing status management (publish/take offline) - Version management - Statistics
 * data query
 *
 * @author Omuigix
 */
@Slf4j
@Service
@RequiredArgsConstructor
public class BotPublishServiceImpl implements BotPublishService {

    private final ChatBotMarketMapper chatBotMarketMapper;
    private final ChatBotBaseMapper chatBotBaseMapper;
    private final BotPublishConverter botPublishConverter;
    private final PublishChannelService publishChannelService;
    private final WechatThirdpartyService wechatThirdpartyService;
    private final ApplicationEventPublisher eventPublisher;
    private final UserLangChainDataService userLangChainDataService;

    // Version management related
    private final WorkflowVersionMapper workflowVersionMapper;
    private final WorkflowVersionConverter workflowVersionConverter;

    // Statistics data related
    private final BotDashboardCountLogMapper botDashboardCountLogMapper;

    @Override
    public PageResponse<BotPublishInfoDto> getBotList(
            BotListRequestDto requestDto,
            String currentUid,
            Long spaceId) {

        log.info("Query bot list: uid={}, spaceId={}, request={}", currentUid, spaceId, requestDto);

        // 1. Build type-safe query condition
        BotQueryCondition condition = BotQueryCondition.from(requestDto, currentUid, spaceId);
        condition.validate();

        // 2. Execute multi-table join pagination query (using entity class to receive results)
        Page<BotPublishQueryResult> page = new Page<>(requestDto.getPage(), requestDto.getSize());
        Page<BotPublishQueryResult> queryResult = chatBotMarketMapper.selectBotListByConditions(page, condition);

        // 3. Use MapStruct for type-safe object mapping
        List<BotPublishInfoDto> botList = botPublishConverter.queryResultsToDtoList(queryResult.getRecords());

        // 4. Build response result
        return PageResponse.of(
                requestDto.getPage(),
                requestDto.getSize(),
                queryResult.getTotal(),
                botList);
    }


    @Override
    public BotDetailResponseDto getBotDetail(Integer botId, String currentUid, Long spaceId) {
        log.info("Query bot details: botId={}, uid={}, spaceId={}", botId, currentUid, spaceId);

        // 1. Permission validation and query bot basic information
        BotPublishQueryResult queryResult = chatBotMarketMapper.selectBotDetail(botId, currentUid, spaceId);
        if (queryResult == null) {
            throw new BusinessException(ResponseEnum.BOT_NOT_EXISTS);
        }

        // 2. Basic information conversion (including publish channel parsing)
        BotDetailResponseDto detailDto = botPublishConverter.queryResultToDetailDto(queryResult);

        // 3. Get WeChat binding information (only query when published to WeChat)
        if (detailDto.getPublishChannels().contains(PublishChannelEnum.WECHAT.getCode())) {
            String[] wechatInfo = publishChannelService.getWechatInfo(currentUid, botId);
            detailDto.setWechatRelease(Integer.valueOf(wechatInfo[0]));
            detailDto.setWechatAppid(wechatInfo[1]);
        } else {
            detailDto.setWechatRelease(0);
            detailDto.setWechatAppid(null);
        }

        log.info("Bot details query completed: botId={}, channels={}", botId, detailDto.getPublishChannels());
        return detailDto;
    }



    // ==================== Version Management ====================

    @Override
    public PageResponse<BotVersionVO> getBotVersions(Integer botId, Integer page, Integer size, String uid, Long spaceId) {
        log.info("Query workflow version list: botId={}, page={}, size={}, uid={}, spaceId={}",
                botId, page, size, uid, spaceId);

        // 1. Permission validation - ensure user has permission to access the bot
        validateBotPermission(botId, uid, spaceId);

        // 2. Get flowId from botId
        String flowId = userLangChainDataService.findFlowIdByBotId(botId);
        if (flowId == null || flowId.trim().isEmpty()) {
            log.warn("No flowId found for botId={}", botId);
            return PageResponse.of(page, size, 0L, new ArrayList<>());
        }

        // 3. Pagination query version list - query workflow_version table using flowId
        Page<WorkflowVersion> pageParam = new Page<>(page, size);
        Page<WorkflowVersion> resultPage = workflowVersionMapper.selectPageByCondition(pageParam, flowId);

        // 4. Use MapStruct batch conversion to VO
        List<WorkflowVersion> versions = resultPage.getRecords();
        List<BotVersionVO> versionList = workflowVersionConverter.toVersionVOList(versions);

        log.info("Query workflow version list successful: botId={}, flowId={}, total={}", botId, flowId, resultPage.getTotal());
        return PageResponse.of(page, size, resultPage.getTotal(), versionList);
    }

    // ==================== Statistics Data ====================

    @Override
    public BotSummaryStatsVO getBotSummaryStats(Integer botId, String currentUid, Long currentSpaceId) {
        log.info("Get bot summary statistics: botId={}, uid={}, spaceId={}",
                botId, currentUid, currentSpaceId);

        // 1. Permission validation
        int hasPermission = chatBotBaseMapper.checkBotPermission(botId, currentUid, currentSpaceId);
        if (hasPermission == 0) {
            throw new BusinessException(ResponseEnum.BOT_NOT_EXISTS);
        }

        // 2. Query summary statistics data
        BotSummaryStatsVO summaryStats = botDashboardCountLogMapper.selectSummaryStats(botId, null, null);
        if (summaryStats == null) {
            // If no statistics data, return default values (using primitive type long, will be 0 automatically)
            summaryStats = new BotSummaryStatsVO();
        }

        log.info("Bot summary statistics query completed: botId={}, totalChats={}, totalUsers={}",
                botId, summaryStats.getTotalChats(), summaryStats.getTotalUsers());

        return summaryStats;
    }

    @Override
    public BotTimeSeriesResponseDto getBotTimeSeriesStats(Integer botId, Integer overviewDays,
            String currentUid, Long currentSpaceId) {
        log.info("Get bot time series statistics: botId={}, overviewDays={}, uid={}, spaceId={}",
                botId, overviewDays, currentUid, currentSpaceId);

        // 1. Permission validation
        int hasPermission = chatBotBaseMapper.checkBotPermission(botId, currentUid, currentSpaceId);
        if (hasPermission == 0) {
            throw new BusinessException(ResponseEnum.BOT_NOT_EXISTS);
        }

        // 2. Query time series statistics data
        LocalDate startDate = LocalDate.now().minusDays(overviewDays);
        List<BotTimeSeriesStatsVO> timeSeriesStats = botDashboardCountLogMapper.selectTimeSeriesStats(
                botId, startDate, null, null);

        // 3. Build time series data response
        BotTimeSeriesResponseDto timeSeries = new BotTimeSeriesResponseDto();
        timeSeries.setActivityUser(convertToTimeSeriesItems(timeSeriesStats, "user"));
        timeSeries.setTokenUsed(convertToTimeSeriesItems(timeSeriesStats, "token"));
        timeSeries.setChatMessages(convertToTimeSeriesItems(timeSeriesStats, "message"));
        timeSeries.setAvgChatMessages(calculateAvgMessages(timeSeriesStats));

        log.info("Bot time series statistics query completed: botId={}, data points count={}",
                botId, timeSeriesStats.size());

        return timeSeries;
    }

    @Override
    public void recordDashboardCountLog(String uid, Long spaceId, Integer botId, Long chatId,
            String sid, Integer tokenConsumed, Integer messageRounds) {
        log.info("Record dashboard count log: uid={}, spaceId={}, botId={}, chatId={}, tokenConsumed={}, messageRounds={}",
                uid, spaceId, botId, chatId, tokenConsumed, messageRounds);

        try {
            BotDashboardCountLog countLog = BotDashboardCountLog.createBuilder()
                    .uid(uid)
                    .botId(botId)
                    .channel(1)
                    .chatId(chatId)
                    .chatTime(0)
                    .token(tokenConsumed)
                    .sid(sid)
                    .build();
            int result = botDashboardCountLogMapper.insert(countLog);

            if (result > 0) {
                log.info("Dashboard count log recorded successfully: chatId={}, logId={}", chatId, countLog.getId());

            } else {
                log.warn("Dashboard count log record failed: chatId={}", chatId);
            }
        } catch (Exception e) {
            log.error("Record dashboard count log exception: chatId={}", chatId, e);
            // Do not throw exception to avoid affecting main business flow
        }
    }

    // ==================== Private Helper Methods ====================

    /**
     * Validate bot permission
     */
    private void validateBotPermission(Integer botId, String uid, Long spaceId) {
        Integer count = chatBotBaseMapper.checkBotPermission(botId, uid, spaceId);
        if (count == null || count == 0) {
            throw new BusinessException(ResponseEnum.BOT_NOT_EXISTS);
        }
    }


    /**
     * Get current publish channel
     */
    private String getCurrentPublishChannels(Integer botId, String uid, Long spaceId) {
        try {
            var queryResult = chatBotMarketMapper.selectBotDetail(botId, uid, spaceId);
            return queryResult != null ? queryResult.getPublishChannels() : null;
        } catch (Exception e) {
            log.warn("Query current publish channel failed: botId={}, uid={}, spaceId={}", botId, uid, spaceId, e);
            return null;
        }
    }

    /**
     * Create market record (for publish channel) Note: This method now delegates to event-driven
     * architecture
     */
    private void createMarketRecordForChannel(Integer botId, String uid, Long spaceId, String channels) {
        // Publish event to create market record - handled by InstructionalBotPublishListener
        eventPublisher.publishEvent(new BotPublishStatusChangedEvent(
                this, botId, uid, spaceId, "PUBLISH",
                null, ShelfStatusEnum.OFF_SHELF.getCode(), channels));
        log.info("Create market record event published: botId={}, uid={}, spaceId={}, channels={}",
                botId, uid, spaceId, channels);
    }

    /**
     * Update market record publish channel
     */
    private void updateMarketRecordChannels(Integer botId, String uid, Long spaceId, String channels) {
        try {
            int updateCount = chatBotMarketMapper.updatePublishStatus(botId, uid, spaceId, null, channels);
            if (updateCount > 0) {
                log.info("Update market record publish channel successfully: botId={}, channels={}", botId, channels);
            } else {
                log.warn("Update market record publish channel failed, record not found: botId={}, uid={}, spaceId={}",
                        botId, uid, spaceId);
            }
        } catch (Exception e) {
            log.error("Update market record publish channel exception: botId={}, uid={}, spaceId={}, channels={}",
                    botId, uid, spaceId, channels, e);
        }
    }

    /**
     * Convert time series data items
     */
    private List<BotTimeSeriesResponseDto.TimeSeriesItem> convertToTimeSeriesItems(
            List<BotTimeSeriesStatsVO> timeSeriesStats, String type) {
        return timeSeriesStats.stream()
                .map(stats -> {
                    Integer count = switch (type) {
                        case "user" -> stats.getUserCount();
                        case "token" -> stats.getTokenCount();
                        case "message" -> stats.getMessageCount();
                        case "chat" -> stats.getChatCount();
                        default -> 0;
                    };
                    return new BotTimeSeriesResponseDto.TimeSeriesItem(
                            stats.getDate().toString(), count);
                })
                .collect(Collectors.toList());
    }

    /**
     * Calculate average messages per conversation
     */
    private List<BotTimeSeriesResponseDto.TimeSeriesItem> calculateAvgMessages(
            List<BotTimeSeriesStatsVO> timeSeriesStats) {
        return timeSeriesStats.stream()
                .map(stats -> {
                    Integer avgCount = stats.getChatCount() > 0
                            ? stats.getMessageCount() / stats.getChatCount()
                            : 0;
                    return new BotTimeSeriesResponseDto.TimeSeriesItem(
                            stats.getDate().toString(), avgCount);
                })
                .collect(Collectors.toList());
    }

    // ==================== publishchannelmanagement ====================

    @Override
    public void updatePublishChannel(Integer botId, String uid, Long spaceId, PublishChannelEnum channel, boolean isAdd) {
        log.info("Update bot publish channel: botId={}, uid={}, spaceId={}, channel={}, isAdd={}",
                botId, uid, spaceId, channel.getCode(), isAdd);

        try {
            // 1. Permission validation
            int hasPermission = chatBotBaseMapper.checkBotPermission(botId, uid, spaceId);
            if (hasPermission == 0) {
                log.warn("Bot permission validation failed: botId={}, uid={}, spaceId={}", botId, uid, spaceId);
                return;
            }

            // 2. Query current publish channel
            String currentChannels = getCurrentPublishChannels(botId, uid, spaceId);

            // 3. Update publish channel
            String newChannels = publishChannelService.updatePublishChannels(currentChannels, channel.getCode(), isAdd);

            // 4. Update database
            if (!Objects.equals(currentChannels, newChannels)) {
                if (currentChannels == null) {
                    // If no market record exists, need to create first
                    createMarketRecordForChannel(botId, uid, spaceId, newChannels);
                } else {
                    // Update existing record
                    updateMarketRecordChannels(botId, uid, spaceId, newChannels);
                }

                log.info("Bot publish channel updated successfully: botId={}, {} -> {}", botId, currentChannels, newChannels);
            } else {
                log.debug("Bot publish channel unchanged: botId={}, channels={}", botId, currentChannels);
            }
        } catch (Exception e) {
            log.error("Update bot publish channel failed: botId={}, uid={}, spaceId={}, channel={}, isAdd={}",
                    botId, uid, spaceId, channel.getCode(), isAdd, e);
            // Do not throw exception to avoid affecting main business flow
        }
    }

    // ==================== WeChat Publish Management ====================

    @Override
    public WechatAuthUrlResponseDto getWechatAuthUrl(Integer botId, String appid, String redirectUrl,
            String uid, Long spaceId) {
        log.info("Get WeChat authorization URL: botId={}, appid={}, redirectUrl={}, uid={}, spaceId={}",
                botId, appid, redirectUrl, uid, spaceId);

        // 1. Permission validation
        int hasPermission = chatBotBaseMapper.checkBotPermission(botId, uid, spaceId);
        if (hasPermission == 0) {
            throw new BusinessException(ResponseEnum.BOT_NOT_EXISTS);
        }

        // 2. Get pre-authorization code
        String preAuthCode = wechatThirdpartyService.getPreAuthCode(botId, appid, uid);

        // 3. Generate authorization URL
        String authUrl = wechatThirdpartyService.buildAuthUrl(preAuthCode, appid, redirectUrl);

        // 4. Build response
        WechatAuthUrlResponseDto response = WechatAuthUrlResponseDto.of(authUrl);
        response.setPreAuthCode(preAuthCode);

        log.info("WeChat authorization URL generated successfully: botId={}, authUrl={}", botId, authUrl);
        return response;
    }

    // ==================== Trace Log Management ====================

    @Override
    public PageResponse<Object> getBotTrace(String uid, Integer botId, BotTraceRequestDto requestDto, Long spaceId) {
        log.info("Getting trace logs for bot: botId={}, uid={}, spaceId={}, request={}",
                botId, uid, spaceId, requestDto);

        // TODO: Implement actual trace log retrieval logic when ElasticSearch is available
        // This is a placeholder implementation until ES integration is ready
        //
        // When implementing:
        // 1. Validate bot permissions (check if user has access to this bot)
        // 2. Get bot flow ID from bot configuration
        // 3. Query trace logs from ElasticSearch with time range and filters
        // 4. Apply additional filters (logLevel, keyword, traceId, sessionId)
        // 5. Return paginated results

        log.warn("Trace log functionality not yet implemented - ElasticSearch integration pending");

        // Return empty result for now
        return PageResponse.of(requestDto.getPage(), requestDto.getPageSize(), 0L, new ArrayList<>());
    }

    // ==================== Publish Prepare Data Management ====================

    @Override
    public UnifiedPrepareDto getPrepareData(Integer botId, String type, String currentUid, Long spaceId) {
        log.info("Getting prepare data: botId={}, type={}, uid={}, spaceId={}", botId, type, currentUid, spaceId);

        try {
            // Validate publish type
            ReleaseTypeEnum publishTypeEnum = ReleaseTypeEnum.getByName(type);
            if (publishTypeEnum == null) {
                return createErrorPrepareResponse("Invalid publish type: " + type);
            }

            // Get bot basic info first
            BotDetailResponseDto botDetail = getBotDetail(botId, currentUid, spaceId);
            if (botDetail == null) {
                return createErrorPrepareResponse("Bot not found");
            }
<<<<<<< HEAD

            BasePrepareDto prepareData;
            switch (publishTypeEnum) {
                case MARKET:
                    prepareData = getMarketPrepareData(botId, botDetail, currentUid, spaceId);
                    break;
                case MCP:
                    prepareData = getMcpPrepareData(botId, botDetail, currentUid, spaceId);
                    break;
                case FEISHU:
                    prepareData = getFeishuPrepareData(botId, botDetail, currentUid, spaceId);
                    break;
                case BOT_API:
                    prepareData = getApiPrepareData(botId, botDetail, currentUid, spaceId);
                    break;
                case WECHAT:
                    prepareData = getWechatPrepareData(botId, botDetail, currentUid, spaceId);
                    break;
                default:
                    return createErrorPrepareResponse("Unsupported publish type: " + type);
            }

=======

            BasePrepareDto prepareData;
            switch (publishTypeEnum) {
                case MARKET:
                    prepareData = getMarketPrepareData(botId, botDetail, currentUid, spaceId);
                    break;
                case MCP:
                    prepareData = getMcpPrepareData(botId, botDetail, currentUid, spaceId);
                    break;
                case FEISHU:
                    prepareData = getFeishuPrepareData(botId, botDetail, currentUid, spaceId);
                    break;
                case BOT_API:
                    prepareData = getApiPrepareData(botId, botDetail, currentUid, spaceId);
                    break;
                case WECHAT:
                    prepareData = getWechatPrepareData(botId, botDetail, currentUid, spaceId);
                    break;
                default:
                    return createErrorPrepareResponse("Unsupported publish type: " + type);
            }

>>>>>>> e3278023
            if (prepareData == null) {
                return createErrorPrepareResponse("Failed to prepare data for type: " + type);
            }

            UnifiedPrepareDto response = new UnifiedPrepareDto();
            response.setSuccess(true);
            response.setData(prepareData);

            log.info("Prepare data retrieved successfully: botId={}, type={}", botId, type);
            return response;

        } catch (Exception e) {
            log.error("Failed to get prepare data: botId={}, type={}, uid={}, spaceId={}",
                    botId, type, currentUid, spaceId, e);
            return createErrorPrepareResponse("Failed to get prepare data: " + e.getMessage());
        }
    }

    private MarketPrepareDto getMarketPrepareData(Integer botId, BotDetailResponseDto botDetail, String currentUid, Long spaceId) {
        log.info("Getting market prepare data: botId={}", botId);

        MarketPrepareDto marketData = new MarketPrepareDto();
        marketData.setPublishType(ReleaseTypeEnum.MARKET.name());

        // Get workflow configuration JSON
        try {
            String flowId = userLangChainDataService.findFlowIdByBotId(botId);
            if (flowId != null) {
                // TODO: Get complete workflow configuration JSON
                // This should call the workflow service to get the full configuration
                marketData.setWorkflowConfigJson("{}");
            }
        } catch (Exception e) {
            log.warn("Failed to get workflow config for market prepare: botId={}", botId, e);
        }

        // Set bot basic info
        marketData.setBotName(botDetail.getBotName());
        marketData.setBotDescription(botDetail.getBotDesc());
        marketData.setBotAvatar(null);

<<<<<<< HEAD
        // Set multi-file parameter support
        marketData.setBotMultiFileParam(true); // TODO: Get actual value
=======
        // Set multi-file parameter support based on extraInputsConfig
        boolean isMultiFileParam = false;
        try {
            UserLangChainInfo chainInfo = userLangChainDataService.findOneByBotId(botId);
            if (chainInfo != null && chainInfo.getExtraInputsConfig() != null) {
                List<JSONObject> extraInputsConfig = JSONArray.parseArray(chainInfo.getExtraInputsConfig(), JSONObject.class);
                isMultiFileParam = BotFileParamUtil.isMultiFileParam(botId, extraInputsConfig);
            }
        } catch (Exception e) {
            log.warn("Failed to determine multi-file parameter support: botId={}", botId, e);
        }
        marketData.setBotMultiFileParam(isMultiFileParam);
>>>>>>> e3278023

        // Set suggested tags and categories
        marketData.setSuggestedTags(List.of("智能助手", "效率工具"));
        marketData.setCategoryOptions(List.of("教育", "金融", "医疗", "客服"));

        return marketData;
    }
<<<<<<< HEAD

    private McpPrepareDto getMcpPrepareData(Integer botId, BotDetailResponseDto botDetail, String currentUid, Long spaceId) {
        log.info("Getting MCP prepare data: botId={}", botId);

=======

    private McpPrepareDto getMcpPrepareData(Integer botId, BotDetailResponseDto botDetail, String currentUid, Long spaceId) {
        log.info("Getting MCP prepare data: botId={}", botId);

>>>>>>> e3278023
        McpPrepareDto result = new McpPrepareDto();
        result.setPublishType(ReleaseTypeEnum.MCP.name());

        // TODO: Implement MCP prepare data logic
        // For now, return basic structure
        result.setInputTypes(new ArrayList<>());
        result.setSuggestedConfig(new McpPrepareDto.SuggestedConfig());
        result.setContentInfo(new McpPrepareDto.McpContentInfo());

        return result;
    }

    private FeishuPrepareDto getFeishuPrepareData(Integer botId, BotDetailResponseDto botDetail, String currentUid, Long spaceId) {
        log.info("Getting Feishu prepare data: botId={}", botId);

        FeishuPrepareDto feishuData = new FeishuPrepareDto();
        feishuData.setPublishType(ReleaseTypeEnum.FEISHU.name());

        // TODO: Get actual Feishu app configuration
        feishuData.setAppId("cli_xxx");
        feishuData.setAppSecret("xxx");

        // Set bot info
        feishuData.setBotName(botDetail.getBotName());
        feishuData.setBotDescription(botDetail.getBotDesc());
        feishuData.setBotAvatar(null);

        // Set suggested configuration
        FeishuPrepareDto.SuggestedConfig suggestedConfig = new FeishuPrepareDto.SuggestedConfig();
        suggestedConfig.setDisplayName("智能助手");
        suggestedConfig.setDescription("基于工作流的智能助手");
        feishuData.setSuggestedConfig(suggestedConfig);

        return feishuData;
    }

    private ApiPrepareDto getApiPrepareData(Integer botId, BotDetailResponseDto botDetail, String currentUid, Long spaceId) {
        log.info("Getting API prepare data: botId={}", botId);

        ApiPrepareDto apiData = new ApiPrepareDto();
        apiData.setPublishType(ReleaseTypeEnum.BOT_API.name());

        // Set API endpoint
        apiData.setApiEndpoint("/api/v1/chat/" + botId);
        apiData.setDocumentation("API文档URL");
        apiData.setApiKey("生成的API Key");
        apiData.setAuthType("Bearer");

        // Set suggested configuration
        ApiPrepareDto.SuggestedConfig suggestedConfig = new ApiPrepareDto.SuggestedConfig();
        suggestedConfig.setRateLimitPerMinute(100);
        suggestedConfig.setEnableAuth(true);
        apiData.setSuggestedConfig(suggestedConfig);

        return apiData;
    }

    private WechatPrepareDto getWechatPrepareData(Integer botId, BotDetailResponseDto botDetail, String currentUid, Long spaceId) {
        log.info("Getting WeChat prepare data: botId={}", botId);

        WechatPrepareDto wechatData = new WechatPrepareDto();
        wechatData.setPublishType(ReleaseTypeEnum.WECHAT.name());

        // TODO: Get actual WeChat configuration
        wechatData.setAppId("wx_xxx");
        wechatData.setAppSecret("xxx");
        wechatData.setToken("xxx");
        wechatData.setEncodingAESKey("xxx");

        return wechatData;
    }

    private UnifiedPrepareDto createErrorPrepareResponse(String errorMessage) {
        UnifiedPrepareDto response = new UnifiedPrepareDto();
        response.setSuccess(false);
        response.setErrorMessage(errorMessage);
        return response;
    }
}<|MERGE_RESOLUTION|>--- conflicted
+++ resolved
@@ -454,7 +454,6 @@
             if (botDetail == null) {
                 return createErrorPrepareResponse("Bot not found");
             }
-<<<<<<< HEAD
 
             BasePrepareDto prepareData;
             switch (publishTypeEnum) {
@@ -477,30 +476,6 @@
                     return createErrorPrepareResponse("Unsupported publish type: " + type);
             }
 
-=======
-
-            BasePrepareDto prepareData;
-            switch (publishTypeEnum) {
-                case MARKET:
-                    prepareData = getMarketPrepareData(botId, botDetail, currentUid, spaceId);
-                    break;
-                case MCP:
-                    prepareData = getMcpPrepareData(botId, botDetail, currentUid, spaceId);
-                    break;
-                case FEISHU:
-                    prepareData = getFeishuPrepareData(botId, botDetail, currentUid, spaceId);
-                    break;
-                case BOT_API:
-                    prepareData = getApiPrepareData(botId, botDetail, currentUid, spaceId);
-                    break;
-                case WECHAT:
-                    prepareData = getWechatPrepareData(botId, botDetail, currentUid, spaceId);
-                    break;
-                default:
-                    return createErrorPrepareResponse("Unsupported publish type: " + type);
-            }
-
->>>>>>> e3278023
             if (prepareData == null) {
                 return createErrorPrepareResponse("Failed to prepare data for type: " + type);
             }
@@ -542,10 +517,6 @@
         marketData.setBotDescription(botDetail.getBotDesc());
         marketData.setBotAvatar(null);
 
-<<<<<<< HEAD
-        // Set multi-file parameter support
-        marketData.setBotMultiFileParam(true); // TODO: Get actual value
-=======
         // Set multi-file parameter support based on extraInputsConfig
         boolean isMultiFileParam = false;
         try {
@@ -558,7 +529,6 @@
             log.warn("Failed to determine multi-file parameter support: botId={}", botId, e);
         }
         marketData.setBotMultiFileParam(isMultiFileParam);
->>>>>>> e3278023
 
         // Set suggested tags and categories
         marketData.setSuggestedTags(List.of("智能助手", "效率工具"));
@@ -566,17 +536,10 @@
 
         return marketData;
     }
-<<<<<<< HEAD
 
     private McpPrepareDto getMcpPrepareData(Integer botId, BotDetailResponseDto botDetail, String currentUid, Long spaceId) {
         log.info("Getting MCP prepare data: botId={}", botId);
 
-=======
-
-    private McpPrepareDto getMcpPrepareData(Integer botId, BotDetailResponseDto botDetail, String currentUid, Long spaceId) {
-        log.info("Getting MCP prepare data: botId={}", botId);
-
->>>>>>> e3278023
         McpPrepareDto result = new McpPrepareDto();
         result.setPublishType(ReleaseTypeEnum.MCP.name());
 
