--- conflicted
+++ resolved
@@ -1,7 +1,6 @@
 package com.iflytek.astron.console.hub.service.publish.impl;
 
 import com.iflytek.astron.console.commons.constant.ResponseEnum;
-import com.iflytek.astron.console.commons.dto.bot.ChatBotApi;
 import com.iflytek.astron.console.commons.entity.bot.ChatBotBase;
 import com.iflytek.astron.console.commons.entity.bot.DatasetInfo;
 import com.iflytek.astron.console.commons.entity.bot.UserLangChainInfo;
@@ -162,25 +161,9 @@
 
         releaseManageClientService.releaseBotApi(botId, flowId, versionName, spaceId, request);
 
-<<<<<<< HEAD
-        chatBotApiService.insert(ChatBotApi.builder()
-                .uid(uid)
-                .botId(botId)
-                .assistantId(flowId)
-                .appId(appMst.getAppId())
-                .apiSecret(appMst.getAppSecret())
-                .apiKey(appMst.getAppKey())
-                .prompt("")
-                .pluginId("")
-                .embeddingId("")
-                .apiPath("/workflow/v1/chat/completions")
-                .description(botBase.getBotName())
-                .build());
-=======
         chatBotApiService.insertOrUpdate(uid, botId, flowId, appMst.getAppId(),
                 appMst.getAppSecret(), appMst.getAppKey(), "", "", "",
                 "/workflow/v1/chat/completions", botBase.getBotName());
->>>>>>> 76d313ef
 
         return BotApiInfoDTO.builder()
                 .botId(botId)
@@ -206,25 +189,9 @@
         List<Long> datasetIdList = datasetInfos.stream().map(DatasetInfo::getId).toList();
         String embeddingIds = StringUtils.defaultString(datasetIdList.stream().map(Objects::toString).collect(Collectors.joining(",")), "");
 
-<<<<<<< HEAD
-        chatBotApiService.insert(ChatBotApi.builder()
-                .uid(uid)
-                .botId(botId)
-                .assistantId(null)
-                .appId(appMst.getAppId())
-                .apiSecret(appMst.getAppSecret())
-                .apiKey(appMst.getAppKey())
-                .prompt(prompt)
-                .pluginId("")
-                .embeddingId(embeddingIds)
-                .apiPath(null)
-                .description(botBase.getBotName())
-                .build());
-=======
         chatBotApiService.insertOrUpdate(uid, botId, null, appMst.getAppId(),
                 appMst.getAppSecret(), appMst.getAppKey(), prompt, "", embeddingIds,
                 null, botBase.getBotName());
->>>>>>> 76d313ef
 
         // TODO: capability authorization
 
