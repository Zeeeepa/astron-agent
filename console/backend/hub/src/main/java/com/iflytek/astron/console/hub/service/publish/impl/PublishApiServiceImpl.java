--- conflicted
+++ resolved
@@ -81,13 +81,7 @@
 
     private static final String PUBLISH_API = "publish_api";
 
-<<<<<<< HEAD
-    private static final String BOT_API_CBM_BASE_URL = "ws(s)://spark-openapi.cn-huabei-1.xf-yun.com";
-
-    private static final String BOT_API_MAAS_BASE_URL = "http(s)://xingchen-api.xf-yun.com";
-=======
     private static final String BOT_API_MAAS_URL = "/workflow/v1/chat/completions";
->>>>>>> 83142285
 
     @Override
     public Boolean createApp(CreateAppVo createAppVo) {
@@ -172,11 +166,7 @@
         if (Objects.isNull(appMst)) {
             throw new BusinessException(ResponseEnum.USER_APP_ID_NOT_EXISTE);
         }
-<<<<<<< HEAD
-        String serviceUrlHost = botBase.getVersion() == 1 ? BOT_API_CBM_BASE_URL : BOT_API_MAAS_BASE_URL;
-=======
         String serviceUrlHost = botBase.getVersion() == 1 ? botApiCbmBaseUrl : botApiMaasBaseUrl;
->>>>>>> 83142285
         return BotApiInfoDTO.builder()
                 .botId(Math.toIntExact(botId))
                 .botName(botBase.getBotName())
@@ -229,11 +219,7 @@
                 .appId(appMst.getAppId())
                 .appKey(appMst.getAppKey())
                 .appSecret(appMst.getAppSecret())
-<<<<<<< HEAD
-                .serviceUrl(BOT_API_MAAS_BASE_URL + "/workflow/v1/chat/completions")
-=======
                 .serviceUrl(botApiMaasBaseUrl + BOT_API_MAAS_URL)
->>>>>>> 83142285
                 .flowId(flowId)
                 .build();
     }
