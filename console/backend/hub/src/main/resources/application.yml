server:
  port: 8080
  servlet:
    context-path: /

spring:
  config:
    import: optional:classpath:application-toolkit.yml
  profiles:
    active: dev
  application:
<<<<<<< HEAD
    name: astra-console-hub
  datasource:
    url: ${MYSQL_URL:jdbc:mysql://db:3306/astra_console?useSSL=false&allowPublicKeyRetrieval=true&serverTimezone=Asia/Shanghai&characterEncoding=utf8}
    driver-class-name: com.mysql.cj.jdbc.Driver
    username: ${MYSQL_USERNAME:astra}
    password: ${MYSQL_PASSWORD:astra-dev-env-db}
=======
    name: astron-console-hub
  datasource:
    url: ${MYSQL_URL:jdbc:mysql://db:3306/astron_console?useSSL=false&allowPublicKeyRetrieval=true&serverTimezone=Asia/Shanghai&characterEncoding=utf8}
    driver-class-name: com.mysql.cj.jdbc.Driver
    username: ${MYSQL_USERNAME:astron}
    password: ${MYSQL_PASSWORD:astron-dev-env-db}
>>>>>>> 07dca841
  data:
    redis:
      host: ${REDIS_HOST:redis}
      port: ${REDIS_PORT:6379}
      database: ${REDIS_DATABASE:0}
  security:
    oauth2:
      resourceserver:
        jwt:
          issuer-uri: ${OAUTH2_ISSUER_URI:http://auth-server:8000}
          jwk-set-uri: ${OAUTH2_JWK_SET_URI:http://auth-server:8000/.well-known/jwks}
          audiences:
            - ${OAUTH2_AUDIENCE:your-oauth2-client-id}

  # Disable static resource mapping
  web:
    resources:
      add-mappings: false

  # MVC configuration, including async request timeout settings
  mvc:
    async:
      request-timeout: 300000  # 5-minute async request timeout

  # i18n language config
  messages:
    basename: classpath:messages
    encoding: UTF-8
    use-code-as-default-message: true

mybatis-plus:
  mapper-locations:
    - classpath*:/mapper/*.xml
    - classpath*:/mapper/**/*.xml
    - classpath*:/mybatis/mapper/**/*.xml
  type-aliases-package:
<<<<<<< HEAD
    com.iflytek.astra.console.hub.entity,
    com.iflytek.astra.console.commons.entity,
    com.iflytek.astra.console.toolkit.entity.table
=======
    com.iflytek.astron.console.hub.entity,
    com.iflytek.astron.console.commons.entity,
    com.iflytek.astron.console.toolkit.entity.table
>>>>>>> 07dca841

# S3(MinIO) basic configuration
s3:
  endpoint: ${S3_ENDPOINT:http://minio:9000}
<<<<<<< HEAD
  accessKey: ${S3_ACCESS_KEY:astra-uploader}
  secretKey: ${S3_SECRET_KEY:astra-uploader-secret}
  bucket: ${S3_BUCKET:astra-agent}
=======
  accessKey: ${S3_ACCESS_KEY:astron-uploader}
  secretKey: ${S3_SECRET_KEY:astron-uploader-secret}
  bucket: ${S3_BUCKET:astron-agent}
>>>>>>> 07dca841
  presignExpirySeconds: 600

# Spark LLM configuration
spark:
  app-id: ${SPARK_APP_ID:xxx}
  api-key: ${SPARK_API_KEY:xxx}
  api-secret: ${SPARK_API_SECRET:xxx}
  api:
    password: ${SPARK_API_PASSWORD:xxx}
  lfasr-key: ${SPARK_LFASR_KEY:xxx}
  lfasr-appId: ${SPARK_LFASR_APPID:xxx}

# DeepSeek configuration example
deepseek:
  # DeepSeek API key (required)
  api-key: sk-your-deepseek-api-key-here
  # API base URL (optional, default is https://api.deepseek.com)
  base-url: https://api.deepseek.com
  # Chat completion API path (optional, default is /chat/completions)
  chat-completion-path: /chat/completions
  # HTTP client configuration
  connect-timeout: PT30S  # Connection timeout (ISO 8601 format)
  read-timeout: PT60S     # Read timeout
  write-timeout: PT60S    # Write timeout

# Workflow configuration
workflow:
  chatUrl: ${WORKFLOW_CHAT_URL:http://}
  debugUrl: ${WORKFLOW_DEBUG_URL:http://}
  resumeUrl: ${WORKFLOW_RESUME_URL:http://}
  # Whether to enable workflow functionality
  enabled: ${WORKFLOW_ENABLED:true}
  # Workflow timeout (milliseconds)
  timeout-ms: ${WORKFLOW_TIMEOUT_MS:300000}
  # Maximum concurrent workflow count
  max-concurrent-workflows: ${WORKFLOW_MAX_CONCURRENT:100}
  # Workflow event cache expiration time (seconds)
  event-cache-expire-seconds: ${WORKFLOW_EVENT_CACHE_EXPIRE:1800}
  # Whether to enable workflow debug logging
  debug-enabled: ${WORKFLOW_DEBUG_ENABLED:false}
  # File upload configuration
  file-upload:
    enabled: ${WORKFLOW_FILE_UPLOAD_ENABLED:true}
    max-file-size: ${WORKFLOW_MAX_FILE_SIZE:10485760}  # 10MB
    allowed-types: ${WORKFLOW_ALLOWED_FILE_TYPES:txt,pdf,doc,docx,xls,xlsx,ppt,pptx,jpg,jpeg,png,gif}
    storage-path: ${WORKFLOW_STORAGE_PATH:/tmp/workflow/uploads}


maas:
  appId: ${MAAS_APP_ID:your-maas-app-id}
  apiKey: ${MAAS_API_KEY:your-maas-api-key}
  apiSecret: ${MAAS_API_SECRET:your-maas-api-secret}
  synchronizeWorkFlow: http://127.0.0.1:8080/workflow
  publish: http://127.0.0.1:8080/workflow/publish
  cloneWorkFlow: http://127.0.0.1:8080/workflow/internal-clone
  getInputs: http://127.0.0.1:8080/workflow/get-inputs-info
  canPublishUrl: http://127.0.0.1:8080/workflow/can-publish
  consumerId: ${MAAS_CONSUMER_ID:your-maas-consumer-id}
  consumerSecret: ${MAAS_CONSUMER_SECRET:your-maas-consumer-secret}
  consumerKey: ${MAAS_CONSUMER_KEY:your-maas-consumer-key}
  publishApi: http://10.1.87.65:7880/v1/publish
  authApi: http://10.1.87.65:7880/v1/auth
  mcpHost: https://xingchen-api.xf-yun.com/mcp/xingchen/flow/%s/sse
  mcpRegister: http://127.0.0.1:8080/workflow/release
  workflowConfig: http://127.0.0.1:8080/workflow/get-flow-advanced-config

bot:
  default:
    avatar: ${WORKFLOW_FILE_UPLOAD_ENABLED:null}

space:
  limit:
    free:
      space-count: 1
      user-count: 50
    pro:
      space-count: 10
      user-count: 100
    team:
      space-count: 10000
      user-count: 100
    enterprise:
      space-count: 10000
      user-count: 500
  invite-message-template:
<<<<<<< HEAD
    url: https://${ASTRA_DOMAIN:localhost:3000}/sharepage?param=
=======
    url: https://${ASTRON_DOMAIN:localhost:3000}/sharepage?param=
>>>>>>> 07dca841
    space-title: Space Invitation Reminder
    space-content: >
      <h3>Space Invitation Reminder</h3>[%s] invited you to join space "%s",
      <a href="%s" target="_blank" style="color: blue;">Click to view</a>
    enterprise-title: Team Invitation Reminder
    enterprise-content: >
      <h3>Team Invitation Reminder</h3>[%s] invited you to join team "%s",
      <a href="%s" target="_blank" style="color: blue;">Click to view</a><|MERGE_RESOLUTION|>--- conflicted
+++ resolved
@@ -9,21 +9,12 @@
   profiles:
     active: dev
   application:
-<<<<<<< HEAD
-    name: astra-console-hub
-  datasource:
-    url: ${MYSQL_URL:jdbc:mysql://db:3306/astra_console?useSSL=false&allowPublicKeyRetrieval=true&serverTimezone=Asia/Shanghai&characterEncoding=utf8}
-    driver-class-name: com.mysql.cj.jdbc.Driver
-    username: ${MYSQL_USERNAME:astra}
-    password: ${MYSQL_PASSWORD:astra-dev-env-db}
-=======
     name: astron-console-hub
   datasource:
     url: ${MYSQL_URL:jdbc:mysql://db:3306/astron_console?useSSL=false&allowPublicKeyRetrieval=true&serverTimezone=Asia/Shanghai&characterEncoding=utf8}
     driver-class-name: com.mysql.cj.jdbc.Driver
     username: ${MYSQL_USERNAME:astron}
     password: ${MYSQL_PASSWORD:astron-dev-env-db}
->>>>>>> 07dca841
   data:
     redis:
       host: ${REDIS_HOST:redis}
@@ -60,28 +51,16 @@
     - classpath*:/mapper/**/*.xml
     - classpath*:/mybatis/mapper/**/*.xml
   type-aliases-package:
-<<<<<<< HEAD
-    com.iflytek.astra.console.hub.entity,
-    com.iflytek.astra.console.commons.entity,
-    com.iflytek.astra.console.toolkit.entity.table
-=======
     com.iflytek.astron.console.hub.entity,
     com.iflytek.astron.console.commons.entity,
     com.iflytek.astron.console.toolkit.entity.table
->>>>>>> 07dca841
 
 # S3(MinIO) basic configuration
 s3:
   endpoint: ${S3_ENDPOINT:http://minio:9000}
-<<<<<<< HEAD
-  accessKey: ${S3_ACCESS_KEY:astra-uploader}
-  secretKey: ${S3_SECRET_KEY:astra-uploader-secret}
-  bucket: ${S3_BUCKET:astra-agent}
-=======
   accessKey: ${S3_ACCESS_KEY:astron-uploader}
   secretKey: ${S3_SECRET_KEY:astron-uploader-secret}
   bucket: ${S3_BUCKET:astron-agent}
->>>>>>> 07dca841
   presignExpirySeconds: 600
 
 # Spark LLM configuration
@@ -167,11 +146,7 @@
       space-count: 10000
       user-count: 500
   invite-message-template:
-<<<<<<< HEAD
-    url: https://${ASTRA_DOMAIN:localhost:3000}/sharepage?param=
-=======
     url: https://${ASTRON_DOMAIN:localhost:3000}/sharepage?param=
->>>>>>> 07dca841
     space-title: Space Invitation Reminder
     space-content: >
       <h3>Space Invitation Reminder</h3>[%s] invited you to join space "%s",
