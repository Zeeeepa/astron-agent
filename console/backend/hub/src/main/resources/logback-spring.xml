<?xml version="1.0" encoding="UTF-8"?>
<<<<<<< HEAD
<!-- Logback configuration for astra-console-hub -->
=======
<!-- Logback configuration for astron-console-hub -->
>>>>>>> 07dca841
<configuration scan="true" scanPeriod="60 seconds">

    <!-- Include Spring Boot default configuration -->
    <include resource="org/springframework/boot/logging/logback/defaults.xml"/>

    <!-- Property definitions -->
    <property name="CONSOLE_PATTERN" value="%clr(%d{yyyy-MM-dd HH:mm:ss.SSS}){faint} %clr([%thread]){faint} %clr(%-5level) %clr([%X{traceId:-},%X{spanId:-}]){cyan} %clr(%logger{50}){cyan} %clr(-){faint} %msg%n"/>

    <!-- Console output -->
    <appender name="STDOUT" class="ch.qos.logback.core.ConsoleAppender">
        <encoder>
            <pattern>${CONSOLE_PATTERN}</pattern>
            <charset>UTF-8</charset>
        </encoder>
    </appender>

    <!-- Development environment configuration -->
    <springProfile name="dev">
        <root level="INFO">
            <appender-ref ref="STDOUT"/>
        </root>

<<<<<<< HEAD
        <!-- 开发时调试SQL -->
        <logger name="com.iflytek.astra.console.hub.mapper" level="DEBUG" additivity="false">
=======
        <!-- Debug SQL during development -->
        <logger name="com.iflytek.astron.console.hub.mapper" level="DEBUG" additivity="false">
>>>>>>> 07dca841
            <appender-ref ref="STDOUT"/>
        </logger>

        <!-- MyBatis Plus SQL logging -->
        <logger name="com.baomidou.mybatisplus" level="DEBUG" additivity="false">
            <appender-ref ref="STDOUT"/>
        </logger>

        <!-- Redis operation logging -->
        <logger name="org.springframework.data.redis" level="DEBUG" additivity="false">
            <appender-ref ref="STDOUT"/>
        </logger>

<<<<<<< HEAD
        <!-- 应用核心日志 -->
        <logger name="com.iflytek.astra.console" level="DEBUG" additivity="false">
=======
        <!-- Application core logging -->
        <logger name="com.iflytek.astron.console" level="DEBUG" additivity="false">
>>>>>>> 07dca841
            <appender-ref ref="STDOUT"/>
        </logger>
    </springProfile>

    <!-- Test environment configuration -->
    <springProfile name="test">
        <root level="INFO">
            <appender-ref ref="STDOUT"/>
        </root>

<<<<<<< HEAD
        <!-- 应用核心日志 -->
        <logger name="com.iflytek.astra.console" level="DEBUG" additivity="false">
=======
        <!-- Application core logging -->
        <logger name="com.iflytek.astron.console" level="DEBUG" additivity="false">
>>>>>>> 07dca841
            <appender-ref ref="STDOUT"/>
        </logger>
    </springProfile>

    <!-- Production environment configuration -->
    <springProfile name="prod">
        <root level="WARN">
            <appender-ref ref="STDOUT"/>
        </root>

<<<<<<< HEAD
        <!-- 应用核心日志 -->
        <logger name="com.iflytek.astra.console" level="INFO" additivity="false">
=======
        <!-- Application core logging -->
        <logger name="com.iflytek.astron.console" level="INFO" additivity="false">
>>>>>>> 07dca841
            <appender-ref ref="STDOUT"/>
        </logger>

        <!-- Important third-party library logging -->
        <logger name="org.springframework.security" level="WARN"/>
        <logger name="org.springframework.web.servlet.DispatcherServlet" level="WARN"/>
        <logger name="org.redisson" level="WARN"/>
    </springProfile>

    <!-- Common logging configuration -->
    <!-- Database connection pool logging -->
    <logger name="com.zaxxer.hikari" level="WARN"/>

    <!-- Disable overly frequent logging -->
    <logger name="org.apache.catalina.startup.DigesterFactory" level="ERROR"/>
    <logger name="org.apache.catalina.util.LifecycleBase" level="ERROR"/>
    <logger name="org.apache.coyote.http11.Http11NioProtocol" level="WARN"/>
    <logger name="org.apache.sshd.common.util.SecurityUtils" level="WARN"/>
    <logger name="org.eclipse.jetty.util.component.AbstractLifeCycle" level="ERROR"/>
    <logger name="org.hibernate.validator.internal.util.Version" level="WARN"/>

</configuration><|MERGE_RESOLUTION|>--- conflicted
+++ resolved
@@ -1,9 +1,5 @@
 <?xml version="1.0" encoding="UTF-8"?>
-<<<<<<< HEAD
-<!-- Logback configuration for astra-console-hub -->
-=======
 <!-- Logback configuration for astron-console-hub -->
->>>>>>> 07dca841
 <configuration scan="true" scanPeriod="60 seconds">
 
     <!-- Include Spring Boot default configuration -->
@@ -26,13 +22,8 @@
             <appender-ref ref="STDOUT"/>
         </root>
 
-<<<<<<< HEAD
-        <!-- 开发时调试SQL -->
-        <logger name="com.iflytek.astra.console.hub.mapper" level="DEBUG" additivity="false">
-=======
         <!-- Debug SQL during development -->
         <logger name="com.iflytek.astron.console.hub.mapper" level="DEBUG" additivity="false">
->>>>>>> 07dca841
             <appender-ref ref="STDOUT"/>
         </logger>
 
@@ -46,13 +37,8 @@
             <appender-ref ref="STDOUT"/>
         </logger>
 
-<<<<<<< HEAD
-        <!-- 应用核心日志 -->
-        <logger name="com.iflytek.astra.console" level="DEBUG" additivity="false">
-=======
         <!-- Application core logging -->
         <logger name="com.iflytek.astron.console" level="DEBUG" additivity="false">
->>>>>>> 07dca841
             <appender-ref ref="STDOUT"/>
         </logger>
     </springProfile>
@@ -63,13 +49,8 @@
             <appender-ref ref="STDOUT"/>
         </root>
 
-<<<<<<< HEAD
-        <!-- 应用核心日志 -->
-        <logger name="com.iflytek.astra.console" level="DEBUG" additivity="false">
-=======
         <!-- Application core logging -->
         <logger name="com.iflytek.astron.console" level="DEBUG" additivity="false">
->>>>>>> 07dca841
             <appender-ref ref="STDOUT"/>
         </logger>
     </springProfile>
@@ -80,13 +61,8 @@
             <appender-ref ref="STDOUT"/>
         </root>
 
-<<<<<<< HEAD
-        <!-- 应用核心日志 -->
-        <logger name="com.iflytek.astra.console" level="INFO" additivity="false">
-=======
         <!-- Application core logging -->
         <logger name="com.iflytek.astron.console" level="INFO" additivity="false">
->>>>>>> 07dca841
             <appender-ref ref="STDOUT"/>
         </logger>
 
