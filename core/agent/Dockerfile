--- conflicted
+++ resolved
@@ -1,14 +1,5 @@
 FROM python:3.11-slim
 WORKDIR /opt/agent
-<<<<<<< HEAD
-ENV PATH=$PATH:/opt/agent
-ENV PYTHONPATH /opt/agent:/opt
-# Install uv
-RUN pip install uv
-COPY core/common/ /opt/common/
-COPY core/agent/ /opt/agent/
-COPY core/agent/config.env.example /opt/agent/config.env
-=======
 
 ENV PATH=$PATH:/opt/agent
 ENV PYTHONPATH /opt/agent:/opt
@@ -20,20 +11,13 @@
 COPY core/agent/ /opt/agent/
 COPY core/agent/config.env.example /opt/agent/config.env
 
->>>>>>> ac65d310
 # Install dependencies using uv
 # Export and install common dependencies
 RUN cd /opt/common && uv export --format requirements-txt --no-dev > requirements.txt && \
     uv pip install -r requirements.txt --system
-<<<<<<< HEAD
-# Export and install agent dependencies
-RUN cd /opt/agent && uv export --format requirements-txt --no-dev > requirements.txt && \
-    uv pip install -r requirements.txt --system
-=======
 
 # Export and install agent dependencies
 RUN cd /opt/agent && uv export --format requirements-txt --no-dev > requirements.txt && \
     uv pip install -r requirements.txt --system
 
->>>>>>> ac65d310
 CMD ["python", "main.py"]