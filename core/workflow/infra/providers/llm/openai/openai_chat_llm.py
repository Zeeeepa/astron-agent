--- conflicted
+++ resolved
@@ -10,10 +10,7 @@
 from typing import Any, AsyncIterator, Dict, Tuple
 
 from openai import AsyncOpenAI  # type: ignore
-<<<<<<< HEAD
-=======
-
->>>>>>> 0a2a4636
+
 from workflow.consts.engine.chat_status import ChatStatus
 from workflow.engine.nodes.entities.llm_response import LLMResponse
 from workflow.exception.e import CustomException
