CREATE DATABASE IF NOT EXISTS workflow;

USE workflow;

SET NAMES utf8mb4;
SET FOREIGN_KEY_CHECKS = 0;

-- ----------------------------
-- Table structure for app
-- ----------------------------
DROP TABLE IF EXISTS `app`;
CREATE TABLE `app` (
  `id` bigint(20) NOT NULL,
  `name` varchar(30) DEFAULT NULL,
  `alias_id` varchar(64) DEFAULT NULL COMMENT '应用标识',
  `api_key` varchar(50) NOT NULL,
  `api_secret` varchar(50) NOT NULL,
  `description` varchar(255) DEFAULT NULL,
  `is_tenant` tinyint(4) DEFAULT '0' COMMENT '是否为租户app\n0: 否\n1: 是',
  `source` tinyint(4) DEFAULT '0' COMMENT '租户归属，采用二进制位权的十进制表示。如：1: 星辰平台, 2: 开放平台, 4: AIUI',
  `actual_source` tinyint(4) DEFAULT '0' COMMENT '应用实际归属',
  `plat_release_auth` tinyint(4) DEFAULT '0' COMMENT '针对租户账户，提供平台授权权限。值为source或值',
  `status` tinyint(4) DEFAULT '1' COMMENT '应用状态\n0: 禁用\n1: 启用',
  `audit_policy` tinyint(4) DEFAULT '0',
  `create_by` bigint(20) DEFAULT NULL COMMENT '创建人',
  `update_by` bigint(20) DEFAULT NULL COMMENT '更新人',
  `create_at` datetime DEFAULT NULL COMMENT '创建时间',
  `update_at` datetime DEFAULT NULL COMMENT '更新时间',
  PRIMARY KEY (`id`),
  UNIQUE KEY `alias_id` (`alias_id`),
  KEY `idx_appid` (`alias_id`)
) ENGINE=InnoDB DEFAULT CHARSET=utf8 COMMENT='app 信息';

-- ----------------------------
-- Table structure for app_source
-- ----------------------------
DROP TABLE IF EXISTS `app_source`;
CREATE TABLE `app_source` (
  `id` bigint(20) NOT NULL,
  `source` tinyint(4) NOT NULL COMMENT '租户归属，采用二进制位权的十进制表示。如：1: 星辰平台, 2: 开放平台, 4: AIUI',
  `source_id` varchar(32) NOT NULL COMMENT '租户源ID',
  `description` varchar(16) NOT NULL,
  `create_at` datetime NOT NULL,
  `update_at` datetime NOT NULL,
  PRIMARY KEY (`id`)
) ENGINE=InnoDB DEFAULT CHARSET=utf8;

-- ----------------------------
-- Table structure for flow
-- ----------------------------
DROP TABLE IF EXISTS `flow`;
CREATE TABLE `flow` (
  `id` bigint(20) NOT NULL,
  `group_id` bigint(20) DEFAULT '0',
  `name` varchar(128) NOT NULL COMMENT '协议名称',
  `data` mediumtext COMMENT '编排标准协议',
  `release_data` mediumtext COMMENT '发布后的数据',
  `description` varchar(1024) DEFAULT NULL,
  `version` varchar(128) DEFAULT '' COMMENT '协议版本',
  `status` tinyint(1) NOT NULL COMMENT 'flow的状态，0是草稿，1是发布',
  `release_status` tinyint(4) DEFAULT NULL COMMENT '发布状态或值',
  `app_id` varchar(255) DEFAULT NULL COMMENT 'app_id',
  `source` tinyint(4) DEFAULT '0' COMMENT '来源',
  `tag` int(11) DEFAULT NULL COMMENT '标记工作流标签 0：无标签；1：对照组',
  `create_by` bigint(20) NOT NULL DEFAULT '0' COMMENT '创建人',
  `update_by` bigint(20) DEFAULT NULL COMMENT '更新人',
  `create_at` datetime DEFAULT CURRENT_TIMESTAMP,
  `update_at` datetime DEFAULT CURRENT_TIMESTAMP ON UPDATE CURRENT_TIMESTAMP,
  PRIMARY KEY (`id`),
  UNIQUE KEY `uniq_group_id_version` (`group_id`,`version`),
  KEY `idx_flow_name` (`name`)
) ENGINE=InnoDB DEFAULT CHARSET=utf8;

-- ----------------------------
-- Table structure for license
-- ----------------------------
DROP TABLE IF EXISTS `license`;
CREATE TABLE `license` (
  `id` bigint(20) NOT NULL,
  `app_id` bigint(20) NOT NULL,
  `group_id` bigint(20) NOT NULL,
  `status` tinyint(4) NOT NULL DEFAULT '1' COMMENT '授权状态\n0: 禁用\n1: 启用',
  `create_at` datetime NOT NULL,
  `update_at` datetime NOT NULL,
  PRIMARY KEY (`id`),
  UNIQUE KEY `lic_uk_appid_gid` (`app_id`,`group_id`),
  KEY `idx_app_id_group_id` (`app_id`,`group_id`)
) ENGINE=InnoDB DEFAULT CHARSET=utf8;

-- ----------------------------
-- Table structure for workflow_node_history
-- ----------------------------
DROP TABLE IF EXISTS `workflow_node_history`;
CREATE TABLE `workflow_node_history` (
  `id` bigint(20) NOT NULL AUTO_INCREMENT,
  `node_id` varchar(255) NOT NULL,
  `uid` varchar(255) DEFAULT NULL,
  `chat_id` varchar(255) DEFAULT NULL,
  `raw_question` mediumtext,
  `raw_answer` mediumtext,
  `create_time` datetime NOT NULL,
  `flow_id` varchar(255) DEFAULT NULL,
  PRIMARY KEY (`id`),
  KEY `chat_id` (`chat_id`),
  KEY `node_id` (`node_id`),
  KEY `uid` (`uid`)
) ENGINE=InnoDB AUTO_INCREMENT=1 DEFAULT CHARSET=utf8mb4;

SET FOREIGN_KEY_CHECKS = 1;

INSERT INTO `workflow`.`app` (`id`, `name`, `alias_id`, `api_key`, `api_secret`, `description`, `is_tenant`, `source`, `actual_source`, `plat_release_auth`, `status`, `audit_policy`, `create_by`, `update_by`, `create_at`, `update_at`)
VALUES (1, '星辰', '680ab54f', '7b709739e8da44536127a333c7603a83', 'NjhmY2NmM2NkZDE4MDFlNmM5ZjcyZjMy', '星辰', 1, 1, 1, 1, 1, 0, 1, 1, '2025-09-20 14:10:48', '2025-09-20 14:10:51');

INSERT INTO `workflow`.`app_source` (`id`, `source`, `source_id`, `description`, `create_at`, `update_at`)
<<<<<<< HEAD
VALUES (1, 1, 'admin', '星辰', '2025-10-11 09:21:11', '2025-10-11 09:21:11');

select 'workflow DATABASE initialization completed' as '';
=======
VALUES (1, 1, 'admin', '星辰', '2025-10-11 09:21:11', '2025-10-11 09:21:11');
>>>>>>> 10b32e48
<|MERGE_RESOLUTION|>--- conflicted
+++ resolved
@@ -112,10 +112,4 @@
 VALUES (1, '星辰', '680ab54f', '7b709739e8da44536127a333c7603a83', 'NjhmY2NmM2NkZDE4MDFlNmM5ZjcyZjMy', '星辰', 1, 1, 1, 1, 1, 0, 1, 1, '2025-09-20 14:10:48', '2025-09-20 14:10:51');
 
 INSERT INTO `workflow`.`app_source` (`id`, `source`, `source_id`, `description`, `create_at`, `update_at`)
-<<<<<<< HEAD
-VALUES (1, 1, 'admin', '星辰', '2025-10-11 09:21:11', '2025-10-11 09:21:11');
-
-select 'workflow DATABASE initialization completed' as '';
-=======
-VALUES (1, 1, 'admin', '星辰', '2025-10-11 09:21:11', '2025-10-11 09:21:11');
->>>>>>> 10b32e48
+VALUES (1, 1, 'admin', '星辰', '2025-10-11 09:21:11', '2025-10-11 09:21:11');